--- conflicted
+++ resolved
@@ -78,10 +78,7 @@
 int cryptodev_hash_reset( struct hash_data* hdata);
 void cryptodev_hash_deinit(struct hash_data* hdata);
 int cryptodev_hash_init(struct hash_data *hdata, const char *alg_name, const void *mackey, size_t mackeylen);
-<<<<<<< HEAD
-=======
 int cryptodev_hash_clone(struct hash_data *hdata, struct hash_data *old_data,
 			 const void *mackey, size_t mackeylen);
->>>>>>> 5d586cad
 
 #endif /* CRYPTODEV_INT_H */