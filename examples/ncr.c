/*
 * Demo on how to use /dev/crypto device for HMAC.
 *
 * Placed under public domain.
 *
 */
#include <stdint.h>
#include <stdio.h>
#include <string.h>
#include <unistd.h>
#include <fcntl.h>
#include <time.h>
#include <sys/ioctl.h>
#include <sys/types.h>
#include <sys/stat.h>
#include <sys/socket.h>
#include <linux/netlink.h>
#include "../ncr.h"
#include <stdlib.h>

#define DATA_SIZE 4096

#define ALIGN_NL __attribute__((aligned(NLA_ALIGNTO)))

#define ALG_AES_CBC "cbc(aes)"
#define ALG_AES_ECB "ecb(aes)"

static void randomize_data(uint8_t * data, size_t data_size)
{
int i;
	
	srand(time(0)*getpid());
	for (i=0;i<data_size;i++) {
		data[i] = rand() & 0xff;
	}
}

#define KEY_DATA_SIZE 16
#define WRAPPED_KEY_DATA_SIZE 32
static int
test_ncr_key(int cfd)
{
	struct __attribute__((packed)) {
		struct ncr_key_generate f;
		struct nlattr algo_head ALIGN_NL;
		char algo[sizeof(ALG_AES_CBC)] ALIGN_NL;
		struct nlattr flags_head ALIGN_NL;
		uint32_t flags ALIGN_NL;
		struct nlattr bits_head ALIGN_NL;
		uint32_t bits ALIGN_NL;
	} kgen;
	struct __attribute__((packed)) {
		struct ncr_key_get_info f;
		/* This union is only here to stop gcc from complaining about
		   aliasing. */
		union {
			unsigned char __reserve[DATA_SIZE];
			struct nlattr first_header;
		} u ALIGN_NL;
	} kinfo;
	struct nlattr *nla;
	ncr_key_t key;
	struct __attribute__((packed)) {
		struct ncr_key_import f;
		struct nlattr id_head ALIGN_NL;
		uint8_t id[2] ALIGN_NL;
		struct nlattr type_head ALIGN_NL;
		uint32_t type ALIGN_NL;
		struct nlattr algo_head ALIGN_NL;
		char algo[sizeof(ALG_AES_CBC)] ALIGN_NL;
		struct nlattr flags_head ALIGN_NL;
		uint32_t flags ALIGN_NL;
	} kimport;
	struct ncr_key_export kexport;
	uint8_t data[KEY_DATA_SIZE];
	uint8_t data_bak[KEY_DATA_SIZE];
	uint16_t *attr_p;
	int got_algo, got_flags, got_type;

	fprintf(stdout, "Tests on Keys:\n");

	/* test 1: generate a key in userspace import it
	 * to kernel via data and export it.
	 */

	fprintf(stdout, "\tKey generation...\n");

	randomize_data(data, sizeof(data));
	memcpy(data_bak, data, sizeof(data));

	/* convert it to key */
	key = ioctl(cfd, NCRIO_KEY_INIT);
	if (key == -1) {
		perror("ioctl(NCRIO_KEY_INIT)");
		return 1;
	}

	memset(&kimport.f, 0, sizeof(kimport.f));
	kimport.f.input_size = sizeof(kimport);
	kimport.f.key = key;
	kimport.f.data = data;
	kimport.f.data_size = sizeof(data);
	kimport.id_head.nla_len = NLA_HDRLEN + sizeof(kimport.id);
	kimport.id_head.nla_type = NCR_ATTR_KEY_ID;
	kimport.id[0] = 'a';
	kimport.id[1] = 'b';
	kimport.type_head.nla_len = NLA_HDRLEN + sizeof(kimport.type);
	kimport.type_head.nla_type = NCR_ATTR_KEY_TYPE;
	kimport.type = NCR_KEY_TYPE_SECRET;
	kimport.algo_head.nla_len = NLA_HDRLEN + sizeof(kimport.algo);
	kimport.algo_head.nla_type = NCR_ATTR_ALGORITHM;
	strcpy(kimport.algo, ALG_AES_CBC);
	kimport.flags_head.nla_len = NLA_HDRLEN + sizeof(kimport.flags);
	kimport.flags_head.nla_type = NCR_ATTR_KEY_FLAGS;
	kimport.flags = NCR_KEY_FLAG_EXPORTABLE;

	if (ioctl(cfd, NCRIO_KEY_IMPORT, &kimport)) {
		fprintf(stderr, "Error: %s:%d\n", __func__, __LINE__);
		perror("ioctl(NCRIO_KEY_IMPORT)");
		return 1;
	}

	/* now try to read it */
	fprintf(stdout, "\tKey export...\n");

	memset(&kexport, 0, sizeof(kexport));
	kexport.key = key;
	kexport.buffer = data;
	kexport.buffer_size = sizeof(data);

	if (ioctl(cfd, NCRIO_KEY_EXPORT, &kexport) != sizeof(data)) {
		fprintf(stderr, "Error: %s:%d\n", __func__, __LINE__);
		perror("ioctl(NCRIO_KEY_EXPORT)");
		return 1;
	}

	if (memcmp(data, data_bak, sizeof(data))!=0) {
		fprintf(stderr, "Error: %s:%d\n", __func__, __LINE__);
		fprintf(stderr, "data returned but differ!\n");
		return 1;
	}

	if (ioctl(cfd, NCRIO_KEY_DEINIT, &key)) {
		perror("ioctl(NCRIO_KEY_DEINIT)");
		return 1;
	}

	/* finished, we keep data for next test */

	/* test 2: generate a key in kernel space and
	 * export it.
	 */

	fprintf(stdout, "\tKey import...\n");
	/* convert it to key */
	key = ioctl(cfd, NCRIO_KEY_INIT);
	if (key == -1) {
		fprintf(stderr, "Error: %s:%d\n", __func__, __LINE__);
		perror("ioctl(NCRIO_KEY_INIT)");
		return 1;
	}

	memset(&kgen.f, 0, sizeof(kgen.f));
	kgen.f.input_size = sizeof(kgen);
	kgen.f.key = key;
	kgen.algo_head.nla_len = NLA_HDRLEN + sizeof(kgen.algo);
	kgen.algo_head.nla_type = NCR_ATTR_ALGORITHM;
	strcpy(kgen.algo, ALG_AES_CBC);
	kgen.flags_head.nla_len = NLA_HDRLEN + sizeof(kgen.flags);
	kgen.flags_head.nla_type = NCR_ATTR_KEY_FLAGS;
	kgen.flags = NCR_KEY_FLAG_EXPORTABLE;
	kgen.bits_head.nla_len = NLA_HDRLEN + sizeof(kgen.bits);
	kgen.bits_head.nla_type = NCR_ATTR_SECRET_KEY_BITS;
	kgen.bits = 128; /* 16 bytes */

	if (ioctl(cfd, NCRIO_KEY_GENERATE, &kgen)) {
		fprintf(stderr, "Error: %s:%d\n", __func__, __LINE__);
		perror("ioctl(NCRIO_KEY_GENERATE)");
		return 1;
	}

	memset(data, 0, sizeof(data));

	memset(&kexport, 0, sizeof(kexport));
	kexport.key = key;
	kexport.buffer = data;
	kexport.buffer_size = sizeof(data);

	if (ioctl(cfd, NCRIO_KEY_EXPORT, &kexport) != sizeof(data)) {
		fprintf(stderr, "Error: %s:%d\n", __func__, __LINE__);
		perror("ioctl(NCRIO_KEY_EXPORT)");
		return 1;
	}

	if (data[0] == 0 && data[1] == 0 && data[2] == 0 && data[4] == 0) {
		fprintf(stderr, "Error: %s:%d\n", __func__, __LINE__);
		fprintf(stderr, "Generated key: %.2x.%.2x.%.2x.%.2x.%.2x.%.2x.%.2x.%.2x."
			"%.2x.%.2x.%.2x.%.2x.%.2x.%.2x.%.2x.%.2x\n", data[0], data[1],
			data[2], data[3], data[4], data[5], data[6], data[7], data[8],
			data[9], data[10], data[11], data[12], data[13], data[14],
			data[15]);
		return 1;
	}

	memset(&kinfo.f, 0, sizeof(kinfo.f));
	kinfo.f.output_size = sizeof(kinfo);
	kinfo.f.key = key;
	nla = &kinfo.u.first_header;
	nla->nla_type = NCR_ATTR_WANTED_ATTRS;
	attr_p = (uint16_t *)((char *)nla + NLA_HDRLEN);
	*attr_p++ = NCR_ATTR_ALGORITHM;
	*attr_p++ = NCR_ATTR_KEY_FLAGS;
	*attr_p++ = NCR_ATTR_KEY_TYPE;
	nla->nla_len = (char *)attr_p - (char *)nla;
	kinfo.f.input_size = (char *)attr_p - (char *)&kinfo;

	if (ioctl(cfd, NCRIO_KEY_GET_INFO, &kinfo)) {
		fprintf(stderr, "Error: %s:%d\n", __func__, __LINE__);
		perror("ioctl(NCRIO_KEY_GET_INFO)");
		return 1;
	}

	got_algo = got_flags = got_type = 0;
	if (kinfo.f.output_size <
	    (char *)&kinfo.u.first_header - (char *)&kinfo) {
		fprintf(stderr, "No nlattr returned\n");
		return 1;
	}
	nla = &kinfo.u.first_header;
	for (;;) {
		void *data;

		if (nla->nla_len >
		    kinfo.f.output_size - ((char *)nla - (char *)&kinfo)) {
			fprintf(stderr, "Attributes overflow\n");
			return 1;
		}
		data = (char *)nla + NLA_HDRLEN;
		switch (nla->nla_type) {
		case NCR_ATTR_ALGORITHM:
			if (nla->nla_len < NLA_HDRLEN + 1) {
				fprintf(stderr, "Attribute too small\n");
				return 1;
			}
			if (((char *)data)[nla->nla_len - NLA_HDRLEN - 1]
			    != 0) {
				fprintf(stderr, "NUL missing\n");
				return 1;
			}
			if (strcmp(data, ALG_AES_CBC) != 0) {
				fprintf(stderr, "Unexpected algorithm\n");
				return 1;
			}
			got_algo++;
			break;
		case NCR_ATTR_KEY_FLAGS:
			if (nla->nla_len < NLA_HDRLEN + sizeof(uint32_t)) {
				fprintf(stderr, "Attribute too small\n");
				return 1;
			}
			if (*(uint32_t *)data != NCR_KEY_FLAG_EXPORTABLE) {
				fprintf(stderr, "Unexpected key flags\n");
				return 1;
			}
			got_flags++;
			break;
		case NCR_ATTR_KEY_TYPE:
			if (nla->nla_len < NLA_HDRLEN + sizeof(uint32_t)) {
				fprintf(stderr, "Attribute too small\n");
				return 1;
			}
			if (*(uint32_t *)data != NCR_KEY_TYPE_SECRET) {
				fprintf(stderr, "Unexpected key type\n");
				return 1;
			}
			got_type++;
			break;
		}

		if (NLA_ALIGN(nla->nla_len) + NLA_HDRLEN >
		    kinfo.f.output_size - ((char *)nla - (char *)&kinfo))
			break;
		nla = (struct nlattr *)((char *)nla + NLA_ALIGN(nla->nla_len));
	}
	if (got_algo != 1 || got_flags != 1 || got_type != 1) {
		fprintf(stderr, "Unexpected attrs - %d, %d, %d\n", got_algo,
			got_flags, got_type);
		return 1;
	}

	if (ioctl(cfd, NCRIO_KEY_DEINIT, &key)) {
		fprintf(stderr, "Error: %s:%d\n", __func__, __LINE__);
		perror("ioctl(NCRIO_KEY_DEINIT)");
		return 1;
	}
	
	/* test 3: generate an unexportable key in kernel space and
	 * try to export it.
	 */
	fprintf(stdout, "\tKey protection of non-exportable keys...\n");
	key = ioctl(cfd, NCRIO_KEY_INIT);
	if (key == -1) {
		fprintf(stderr, "Error: %s:%d\n", __func__, __LINE__);
		perror("ioctl(NCRIO_KEY_INIT)");
		return 1;
	}

	memset(&kgen.f, 0, sizeof(kgen.f));
	kgen.f.input_size = sizeof(kgen);
	kgen.f.key = key;
	kgen.algo_head.nla_len = NLA_HDRLEN + sizeof(kgen.algo);
	kgen.algo_head.nla_type = NCR_ATTR_ALGORITHM;
	strcpy(kgen.algo, ALG_AES_CBC);
	kgen.flags_head.nla_len = NLA_HDRLEN + sizeof(kgen.flags);
	kgen.flags_head.nla_type = NCR_ATTR_KEY_FLAGS;
	kgen.flags = 0;
	kgen.bits_head.nla_len = NLA_HDRLEN + sizeof(kgen.flags);
	kgen.bits_head.nla_type = NCR_ATTR_SECRET_KEY_BITS;
	kgen.bits = 128; /* 16 bytes */

	if (ioctl(cfd, NCRIO_KEY_GENERATE, &kgen)) {
		perror("ioctl(NCRIO_KEY_GENERATE)");
		return 1;
	}

	memset(data, 0, sizeof(data));

	memset(&kexport, 0, sizeof(kexport));
	kexport.key = key;
	kexport.buffer = data;
	kexport.buffer_size = sizeof(data);

	/* try to get the output data - should fail */

	if (ioctl(cfd, NCRIO_KEY_EXPORT, &kexport) >= 0) {
		fprintf(stderr, "Error: %s:%d\n", __func__, __LINE__);
		fprintf(stderr, "Data were exported, but shouldn't be!\n");
		return 1;
	}

	if (ioctl(cfd, NCRIO_KEY_DEINIT, &key)) {
		fprintf(stderr, "Error: %s:%d\n", __func__, __LINE__);
		perror("ioctl(NCRIO_KEY_DEINIT)");
		return 1;
	}

	return 0;
}



/* Key wrapping */
static int
test_ncr_wrap_key(int cfd)
{
	int i;
	ncr_key_t key, key2;
	struct __attribute__((packed)) {
		struct ncr_key_import f;
		struct nlattr id_head ALIGN_NL;
		uint8_t id[2] ALIGN_NL;
		struct nlattr type_head ALIGN_NL;
		uint32_t type ALIGN_NL;
		struct nlattr algo_head ALIGN_NL;
		char algo[sizeof(ALG_AES_CBC)] ALIGN_NL;
		struct nlattr flags_head ALIGN_NL;
		uint32_t flags ALIGN_NL;
	} kimport;
	struct __attribute__((packed)) {
		struct ncr_key_wrap f;
		struct nlattr algo_head ALIGN_NL;
		char algo[sizeof(NCR_WALG_AES_RFC3394)] ALIGN_NL;
	} kwrap;
	struct __attribute__((packed)) {
		struct ncr_key_unwrap f;
		struct nlattr wrap_algo_head ALIGN_NL;
		char wrap_algo[sizeof(NCR_WALG_AES_RFC3394)] ALIGN_NL;
		struct nlattr algo_head ALIGN_NL;
		char algo[sizeof(ALG_AES_CBC)] ALIGN_NL;
	} kunwrap;
	uint8_t data[WRAPPED_KEY_DATA_SIZE];
	int data_size;

	fprintf(stdout, "Tests on Keys:\n");

	/* test 1: generate a key in userspace import it
	 * to kernel via data and export it.
	 */

	fprintf(stdout, "\tKey Wrap test...\n");

	/* convert it to key */
	key = ioctl(cfd, NCRIO_KEY_INIT);
	if (key == -1) {
		perror("ioctl(NCRIO_KEY_INIT)");
		return 1;
	}

<<<<<<< HEAD
	memset(&kimport.f, 0, sizeof(kimport.f));
	kimport.f.input_size = sizeof(kimport);
	kimport.f.key = key;
	kimport.f.data = "\x00\x01\x02\x03\x04\x05\x06\x07\x08\x09\x0A\x0B\x0C\x0D\x0E\x0F";
	kimport.f.data_size = 16;
	kimport.id_head.nla_len = NLA_HDRLEN + sizeof(kimport.id);
	kimport.id_head.nla_type = NCR_ATTR_KEY_ID;
	kimport.id[0] = 'a';
	kimport.id[1] = 'b';
	kimport.type_head.nla_len = NLA_HDRLEN + sizeof(kimport.type);
	kimport.type_head.nla_type = NCR_ATTR_KEY_TYPE;
	kimport.type = NCR_KEY_TYPE_SECRET;
	kimport.algo_head.nla_len = NLA_HDRLEN + sizeof(kimport.algo);
	kimport.algo_head.nla_type = NCR_ATTR_ALGORITHM;
	strcpy(kimport.algo, ALG_AES_CBC);
	kimport.flags_head.nla_len = NLA_HDRLEN + sizeof(kimport.flags);
	kimport.flags_head.nla_type = NCR_ATTR_KEY_FLAGS;
	kimport.flags = NCR_KEY_FLAG_EXPORTABLE|NCR_KEY_FLAG_WRAPPING;

	if (ioctl(cfd, NCRIO_KEY_IMPORT, &kimport)) {
=======
	keydata.key_id[0] = 'a';
	keydata.key_id[2] = 'b';
	keydata.key_id_size = 2;
	keydata.type = NCR_KEY_TYPE_SECRET;
	keydata.algorithm = NCR_ALG_AES_CBC;
	keydata.flags = NCR_KEY_FLAG_EXPORTABLE|NCR_KEY_FLAG_WRAPPING;
	
	keydata.key = key;
	keydata.idata = "\x00\x01\x02\x03\x04\x05\x06\x07\x08\x09\x0A\x0B\x0C\x0D\x0E\x0F";
	keydata.idata_size = 16;

	ret = ioctl(cfd, NCRIO_KEY_IMPORT, &keydata);
	if (geteuid() == 0 && ret) {
>>>>>>> 1ba66cab
		fprintf(stderr, "Error: %s:%d\n", __func__, __LINE__);
		perror("ioctl(NCRIO_KEY_IMPORT)");
		return 1;
	}

	if (geteuid() != 0) {
		/* cannot test further */
		fprintf(stdout, "\t(Wrapping test not completed. Run as root)\n");
		return 0;
	}

	/* convert it to key */
	key2 = ioctl(cfd, NCRIO_KEY_INIT);
	if (key2 == -1) {
		perror("ioctl(NCRIO_KEY_INIT)");
		return 1;
	}

	memset(&kimport.f, 0, sizeof(kimport.f));
	kimport.f.input_size = sizeof(kimport);
	kimport.f.key = key2;
#define DKEY "\x00\x11\x22\x33\x44\x55\x66\x77\x88\x99\xAA\xBB\xCC\xDD\xEE\xFF"
	kimport.f.data = DKEY;
	kimport.f.data_size = 16;
	kimport.id_head.nla_len = NLA_HDRLEN + sizeof(kimport.id);
	kimport.id_head.nla_type = NCR_ATTR_KEY_ID;
	kimport.id[0] = 'b';
	kimport.id[1] = 'a';
	kimport.type_head.nla_len = NLA_HDRLEN + sizeof(kimport.type);
	kimport.type_head.nla_type = NCR_ATTR_KEY_TYPE;
	kimport.type = NCR_KEY_TYPE_SECRET;
	kimport.algo_head.nla_len = NLA_HDRLEN + sizeof(kimport.algo);
	kimport.algo_head.nla_type = NCR_ATTR_ALGORITHM;
	strcpy(kimport.algo, ALG_AES_CBC);
	kimport.flags_head.nla_len = NLA_HDRLEN + sizeof(kimport.flags);
	kimport.flags_head.nla_type = NCR_ATTR_KEY_FLAGS;
	kimport.flags = NCR_KEY_FLAG_EXPORTABLE|NCR_KEY_FLAG_WRAPPABLE;

	if (ioctl(cfd, NCRIO_KEY_IMPORT, &kimport)) {
		fprintf(stderr, "Error: %s:%d\n", __func__, __LINE__);
		perror("ioctl(NCRIO_KEY_IMPORT)");
		return 1;
	}

	/* now try wrapping key2 using key */
<<<<<<< HEAD
	memset(&kwrap.f, 0, sizeof(kwrap.f));
	kwrap.f.input_size = sizeof(kwrap);
	kwrap.f.wrapping_key = key;
	kwrap.f.source_key = key2;
	kwrap.f.buffer = data;
	kwrap.f.buffer_size = sizeof(data);
	kwrap.algo_head.nla_len = NLA_HDRLEN + sizeof(kwrap.algo);
	kwrap.algo_head.nla_type = NCR_ATTR_WRAPPING_ALGORITHM;
	strcpy(kwrap.algo, NCR_WALG_AES_RFC3394);

	data_size = ioctl(cfd, NCRIO_KEY_WRAP, &kwrap);
	if (geteuid() == 0 && data_size < 0) {
=======
	memset(&kwrap, 0, sizeof(kwrap));
	kwrap.algorithm = NCR_WALG_AES_RFC3394;
	kwrap.keytowrap = key2;
	kwrap.key = key;
	kwrap.io = data;
	kwrap.io_size = sizeof(data);

	if (ioctl(cfd, NCRIO_KEY_WRAP, &kwrap)) {
>>>>>>> 1ba66cab
		fprintf(stderr, "Error: %s:%d\n", __func__, __LINE__);
		perror("ioctl(NCRIO_KEY_WRAP)");
		return 1;
	}

	if (data_size != 24 || memcmp(data,
		"\x1F\xA6\x8B\x0A\x81\x12\xB4\x47\xAE\xF3\x4B\xD8\xFB\x5A\x7B\x82\x9D\x3E\x86\x23\x71\xD2\xCF\xE5", 24) != 0) {
		fprintf(stderr, "Wrapped data do not match.\n");

		fprintf(stderr, "Data[%d]: ",(int) data_size);
		for(i=0;i<data_size;i++)
			fprintf(stderr, "%.2x:", data[i]);
		fprintf(stderr, "\n");
		return 1;
	}

	/* test unwrapping */
	fprintf(stdout, "\tKey Unwrap test...\n");

	/* reset key2 */
	if (ioctl(cfd, NCRIO_KEY_DEINIT, &key2)) {
		perror("ioctl(NCRIO_KEY_DEINIT)");
		return 1;
	}

	key2 = ioctl(cfd, NCRIO_KEY_INIT);
	if (key2 == -1) {
		perror("ioctl(NCRIO_KEY_INIT)");
		return 1;
	}

<<<<<<< HEAD
	memset(&kunwrap.f, 0, sizeof(kunwrap.f));
	kunwrap.f.input_size = sizeof(kunwrap);
	kunwrap.f.wrapping_key = key;
	kunwrap.f.dest_key = key2;
	kunwrap.f.data = data;
	kunwrap.f.data_size = data_size;
	kunwrap.wrap_algo_head.nla_len = NLA_HDRLEN + sizeof(kunwrap.wrap_algo);
	kunwrap.wrap_algo_head.nla_type = NCR_ATTR_WRAPPING_ALGORITHM;
	strcpy(kunwrap.wrap_algo, NCR_WALG_AES_RFC3394);
	kunwrap.algo_head.nla_len = NLA_HDRLEN + sizeof(kunwrap.algo);
	kunwrap.algo_head.nla_type = NCR_ATTR_ALGORITHM;
	strcpy(kunwrap.algo, ALG_AES_CBC);

	if (ioctl(cfd, NCRIO_KEY_UNWRAP, &kunwrap)) {
=======
	memset(&kwrap, 0, sizeof(kwrap));
	kwrap.algorithm = NCR_WALG_AES_RFC3394;
	kwrap.keytowrap = key2;
	kwrap.wrapped_key_algorithm = NCR_ALG_AES_CBC;
	kwrap.wrapped_key_type = NCR_KEY_TYPE_SECRET;
	kwrap.wrapped_key_flags
		= NCR_KEY_FLAG_EXPORTABLE|NCR_KEY_FLAG_WRAPPABLE;
	kwrap.key = key;
	kwrap.io = data;
	kwrap.io_size = data_size;

	if (ioctl(cfd, NCRIO_KEY_UNWRAP, &kwrap)) {
>>>>>>> 1ba66cab
		perror("ioctl(NCRIO_KEY_UNWRAP)");
		return 1;
	}

	/* now export the unwrapped */
#if 0
	/* this cannot be performed like that, because unwrap
	 * always sets keys as unexportable. Maybe we can implement
	 * a data comparison ioctl().
	 */
	memset(&keydata, 0, sizeof(keydata));
	keydata.key = key2;
	keydata.data = kdata.desc;

	if (ioctl(cfd, NCRIO_KEY_EXPORT, &keydata)) {
		fprintf(stderr, "Error: %s:%d\n", __func__, __LINE__);
		perror("ioctl(NCRIO_KEY_IMPORT)");
		return 1;
	}

	if (ioctl(cfd, NCRIO_DATA_GET, &kdata)) {
		fprintf(stderr, "Error: %s:%d\n", __func__, __LINE__);
		perror("ioctl(NCRIO_DATA_GET)");
		return 1;
	}

	if (kdata.data_size != 16 || memcmp(kdata.data, DKEY, 16) != 0) {
		fprintf(stderr, "Unwrapped data do not match.\n");
		fprintf(stderr, "Data[%d]: ", (int) kdata.data_size);
		for(i=0;i<kdata.data_size;i++)
			fprintf(stderr, "%.2x:", data[i]);
		fprintf(stderr, "\n");
		return 1;
	}
#endif

	return 0;
}

/* check whether wrapping of long keys is not allowed with
 * shorted wrapping keys */
static int
test_ncr_wrap_key2(int cfd)
{
	int ret;
	ncr_key_t key, key2;
	struct __attribute__((packed)) {
		struct ncr_key_import f;
		struct nlattr id_head ALIGN_NL;
		uint8_t id[2] ALIGN_NL;
		struct nlattr type_head ALIGN_NL;
		uint32_t type ALIGN_NL;
		struct nlattr algo_head ALIGN_NL;
		char algo[sizeof(ALG_AES_CBC)] ALIGN_NL;
		struct nlattr flags_head ALIGN_NL;
		uint32_t flags ALIGN_NL;
	} kimport;
	struct __attribute__((packed)) {
		struct ncr_key_wrap f;
		struct nlattr algo_head ALIGN_NL;
		char algo[sizeof(NCR_WALG_AES_RFC3394)] ALIGN_NL;
	} kwrap;
	uint8_t data[WRAPPED_KEY_DATA_SIZE];

	/* test 1: generate a key in userspace import it
	 * to kernel via data and export it.
	 */

	fprintf(stdout, "\tKey Wrap test II...\n");

	if (geteuid() != 0) {
		/* cannot test further */
		fprintf(stdout, "\t(Wrapping test not completed. Run as root)\n");
		return 0;
	}

	/* convert it to key */
	if (ioctl(cfd, NCRIO_KEY_INIT, &key)) {
		perror("ioctl(NCRIO_KEY_INIT)");
		return 1;
	}

	memset(&kimport.f, 0, sizeof(kimport.f));
	kimport.f.input_size = sizeof(kimport);
	kimport.f.key = key;
	kimport.f.data = "\x00\x01\x02\x03\x04\x05\x06\x07\x08\x09\x0A\x0B\x0C\x0D\x0E\x0F";
	kimport.f.data_size = 16;
	kimport.id_head.nla_len = NLA_HDRLEN + sizeof(kimport.id);
	kimport.id_head.nla_type = NCR_ATTR_KEY_ID;
	kimport.id[0] = 'a';
	kimport.id[1] = 'b';
	kimport.type_head.nla_len = NLA_HDRLEN + sizeof(kimport.type);
	kimport.type_head.nla_type = NCR_ATTR_KEY_TYPE;
	kimport.type = NCR_KEY_TYPE_SECRET;
	kimport.algo_head.nla_len = NLA_HDRLEN + sizeof(kimport.algo);
	kimport.algo_head.nla_type = NCR_ATTR_ALGORITHM;
	strcpy(kimport.algo, ALG_AES_CBC);
	kimport.flags_head.nla_len = NLA_HDRLEN + sizeof(kimport.flags);
	kimport.flags_head.nla_type = NCR_ATTR_KEY_FLAGS;
	kimport.flags = NCR_KEY_FLAG_EXPORTABLE|NCR_KEY_FLAG_WRAPPING;

	if (ioctl(cfd, NCRIO_KEY_IMPORT, &kimport)) {
		fprintf(stderr, "Error: %s:%d\n", __func__, __LINE__);
		perror("ioctl(NCRIO_KEY_IMPORT)");
		return 1;
	}


	/* convert it to key */
	if (ioctl(cfd, NCRIO_KEY_INIT, &key2)) {
		perror("ioctl(NCRIO_KEY_INIT)");
		return 1;
	}

	memset(&kimport.f, 0, sizeof(kimport.f));
	kimport.f.input_size = sizeof(kimport);
	kimport.f.key = key2;
	kimport.f.data = "\x00\x11\x22\x33\x44\x55\x66\x77\x88\x99\xAA\xBB\xCC\xDD\xEE\xFF\x00\x11\x22\x33\x44\x55\x66\x77\x88\x99\xAA\xBB\xCC\xDD\xEE\xFF";
	kimport.f.data_size = 32;
	kimport.id_head.nla_len = NLA_HDRLEN + sizeof(kimport.id);
	kimport.id_head.nla_type = NCR_ATTR_KEY_ID;
	kimport.id[0] = 'b';
	kimport.id[1] = 'a';
	kimport.type_head.nla_len = NLA_HDRLEN + sizeof(kimport.type);
	kimport.type_head.nla_type = NCR_ATTR_KEY_TYPE;
	kimport.type = NCR_KEY_TYPE_SECRET;
	kimport.algo_head.nla_len = NLA_HDRLEN + sizeof(kimport.algo);
	kimport.algo_head.nla_type = NCR_ATTR_ALGORITHM;
	strcpy(kimport.algo, ALG_AES_CBC);
	kimport.flags_head.nla_len = NLA_HDRLEN + sizeof(kimport.flags);
	kimport.flags_head.nla_type = NCR_ATTR_KEY_FLAGS;
	kimport.flags = NCR_KEY_FLAG_EXPORTABLE|NCR_KEY_FLAG_WRAPPABLE;

	if (ioctl(cfd, NCRIO_KEY_IMPORT, &kimport)) {
		fprintf(stderr, "Error: %s:%d\n", __func__, __LINE__);
		perror("ioctl(NCRIO_KEY_IMPORT)");
		return 1;
	}

	/* now try wrapping key2 using key */
	memset(&kwrap.f, 0, sizeof(kwrap.f));
	kwrap.f.input_size = sizeof(kwrap);
	kwrap.f.wrapping_key = key;
	kwrap.f.source_key = key2;
	kwrap.f.buffer = data;
	kwrap.f.buffer_size = sizeof(data);
	kwrap.algo_head.nla_len = NLA_HDRLEN + sizeof(kwrap.algo);
	kwrap.algo_head.nla_type = NCR_ATTR_WRAPPING_ALGORITHM;
	strcpy(kwrap.algo, NCR_WALG_AES_RFC3394);

	ret = ioctl(cfd, NCRIO_KEY_WRAP, &kwrap);
	if (ret < 0) {
		fprintf(stderr, "Error: %s:%d\n", __func__, __LINE__);
		/* wrapping shouldn't have been allowed */
		return 1;
	}
	
	return 0;
}

static int
test_ncr_store_wrap_key(int cfd)
{
	int i;
	ncr_key_t key2;
	struct __attribute__((packed)) {
		struct ncr_key_import f;
		struct nlattr id_head ALIGN_NL;
		uint8_t id[2] ALIGN_NL;
		struct nlattr type_head ALIGN_NL;
		uint32_t type ALIGN_NL;
		struct nlattr algo_head ALIGN_NL;
		char algo[sizeof(ALG_AES_CBC)] ALIGN_NL;
		struct nlattr flags_head ALIGN_NL;
		uint32_t flags ALIGN_NL;
	} kimport;
	struct ncr_key_export kexport;
	struct ncr_key_storage_wrap kwrap;
	struct ncr_key_storage_unwrap kunwrap;
	uint8_t data[DATA_SIZE];
	int data_size;

	fprintf(stdout, "Tests on Key storage:\n");

	/* test 1: generate a key in userspace import it
	 * to kernel via data and export it.
	 */

	fprintf(stdout, "\tKey Storage wrap test...\n");

	/* convert it to key */
	key2 = ioctl(cfd, NCRIO_KEY_INIT);
	if (key2 == -1) {
		perror("ioctl(NCRIO_KEY_INIT)");
		return 1;
	}

	memset(&kimport.f, 0, sizeof(kimport.f));
	kimport.f.input_size = sizeof(kimport);
	kimport.f.key = key2;
#define DKEY "\x00\x11\x22\x33\x44\x55\x66\x77\x88\x99\xAA\xBB\xCC\xDD\xEE\xFF"
	kimport.f.data = DKEY;
	kimport.f.data_size = 16;
	kimport.id_head.nla_len = NLA_HDRLEN + sizeof(kimport.id);
	kimport.id_head.nla_type = NCR_ATTR_KEY_ID;
	kimport.id[0] = 'b';
	kimport.id[1] = 'a';
	kimport.type_head.nla_len = NLA_HDRLEN + sizeof(kimport.type);
	kimport.type_head.nla_type = NCR_ATTR_KEY_TYPE;
	kimport.type = NCR_KEY_TYPE_SECRET;
	kimport.algo_head.nla_len = NLA_HDRLEN + sizeof(kimport.algo);
	kimport.algo_head.nla_type = NCR_ATTR_ALGORITHM;
	strcpy(kimport.algo, ALG_AES_CBC);
	kimport.flags_head.nla_len = NLA_HDRLEN + sizeof(kimport.flags);
	kimport.flags_head.nla_type = NCR_ATTR_KEY_FLAGS;
	kimport.flags = NCR_KEY_FLAG_EXPORTABLE|NCR_KEY_FLAG_WRAPPABLE;

	if (ioctl(cfd, NCRIO_KEY_IMPORT, &kimport)) {
		fprintf(stderr, "Error: %s:%d\n", __func__, __LINE__);
		perror("ioctl(NCRIO_KEY_IMPORT)");
		return 1;
	}

	/* now try wrapping key2 using key */
	memset(&kwrap, 0, sizeof(kwrap));
	kwrap.key = key2;
	kwrap.buffer = data;
	kwrap.buffer_size = sizeof(data);

	data_size = ioctl(cfd, NCRIO_KEY_STORAGE_WRAP, &kwrap);
	if (data_size < 0) {
		fprintf(stderr, "Error: %s:%d\n", __func__, __LINE__);
		perror("ioctl(NCRIO_KEY_STORAGE_WRAP)");
		return 1;
	}

	/* test unwrapping */
	fprintf(stdout, "\tKey Storage Unwrap test...\n");

	/* reset key2 */
	if (ioctl(cfd, NCRIO_KEY_DEINIT, &key2)) {
		fprintf(stderr, "Error: %s:%d\n", __func__, __LINE__);
		perror("ioctl(NCRIO_KEY_DEINIT)");
		return 1;
	}

	key2 = ioctl(cfd, NCRIO_KEY_INIT);
	if (key2 == -1) {
		fprintf(stderr, "Error: %s:%d\n", __func__, __LINE__);
		perror("ioctl(NCRIO_KEY_INIT)");
		return 1;
	}

	memset(&kunwrap, 0, sizeof(kunwrap));
	kunwrap.key = key2;
	kunwrap.data = data;
	kunwrap.data_size = data_size;

	if (ioctl(cfd, NCRIO_KEY_STORAGE_UNWRAP, &kunwrap)) {
		fprintf(stderr, "Error: %s:%d\n", __func__, __LINE__);
		perror("ioctl(NCRIO_KEY_STORAGE_UNWRAP)");
		return 1;
	}

	/* now export the unwrapped */
	memset(&kexport, 0, sizeof(kexport));
	kexport.key = key2;
	kexport.buffer = data;
	kexport.buffer_size = sizeof(data);

	data_size = ioctl(cfd, NCRIO_KEY_EXPORT, &kexport);
	if (data_size != 16) {
		fprintf(stderr, "Error: %s:%d\n", __func__, __LINE__);
		perror("ioctl(NCRIO_KEY_EXPORT)");
		return 1;
	}

	if (memcmp(data, DKEY, 16) != 0) {
		fprintf(stderr, "Unwrapped data do not match.\n");
		fprintf(stderr, "Data[%d]: ", (int) data_size);
		for(i=0;i<data_size;i++)
			fprintf(stderr, "%.2x:", data[i]);
		fprintf(stderr, "\n");
		return 1;
	}

	return 0;

}

struct aes_vectors_st {
	const uint8_t* key;
	const uint8_t* plaintext;
	const uint8_t* ciphertext;
} aes_vectors[] = {
	{
		.key = (uint8_t*)"\xc0\x00\x00\x00\x00\x00\x00\x00\x00\x00\x00\x00\x00\x00\x00\x00",
		.plaintext = (uint8_t*)"\x00\x00\x00\x00\x00\x00\x00\x00\x00\x00\x00\x00\x00\x00\x00\x00",
		.ciphertext = (uint8_t*)"\x4b\xc3\xf8\x83\x45\x0c\x11\x3c\x64\xca\x42\xe1\x11\x2a\x9e\x87",
	},
	{
		.key = (uint8_t*)"\x00\x00\x00\x00\x00\x00\x00\x00\x00\x00\x00\x00\x00\x00\x00\x00",
		.plaintext = (uint8_t*)"\xf3\x44\x81\xec\x3c\xc6\x27\xba\xcd\x5d\xc3\xfb\x08\xf2\x73\xe6",
		.ciphertext = (uint8_t*)"\x03\x36\x76\x3e\x96\x6d\x92\x59\x5a\x56\x7c\xc9\xce\x53\x7f\x5e",
	},
	{
		.key = (uint8_t*)"\x10\xa5\x88\x69\xd7\x4b\xe5\xa3\x74\xcf\x86\x7c\xfb\x47\x38\x59",
		.plaintext = (uint8_t*)"\x00\x00\x00\x00\x00\x00\x00\x00\x00\x00\x00\x00\x00\x00\x00\x00",
		.ciphertext = (uint8_t*)"\x6d\x25\x1e\x69\x44\xb0\x51\xe0\x4e\xaa\x6f\xb4\xdb\xf7\x84\x65",
	},
	{
		.key = (uint8_t*)"\xca\xea\x65\xcd\xbb\x75\xe9\x16\x9e\xcd\x22\xeb\xe6\xe5\x46\x75",
		.plaintext = (uint8_t*)"\x00\x00\x00\x00\x00\x00\x00\x00\x00\x00\x00\x00\x00\x00\x00\x00",
		.ciphertext = (uint8_t*)"\x6e\x29\x20\x11\x90\x15\x2d\xf4\xee\x05\x81\x39\xde\xf6\x10\xbb",
	},
	{
		.key = (uint8_t*)"\xff\xff\xff\xff\xff\xff\xff\xff\xff\xff\xff\xff\xff\xff\xff\xfe",
		.plaintext = (uint8_t*)"\x00\x00\x00\x00\x00\x00\x00\x00\x00\x00\x00\x00\x00\x00\x00\x00",
		.ciphertext = (uint8_t*)"\x9b\xa4\xa9\x14\x3f\x4e\x5d\x40\x48\x52\x1c\x4f\x88\x77\xd8\x8e",
	},
};

/* AES cipher */
static int
test_ncr_aes(int cfd)
{
	ncr_key_t key;
	struct __attribute__((packed)) {
		struct ncr_key_import f;
		struct nlattr id_head ALIGN_NL;
		uint8_t id[2] ALIGN_NL;
		struct nlattr type_head ALIGN_NL;
		uint32_t type ALIGN_NL;
		struct nlattr algo_head ALIGN_NL;
		char algo[sizeof(ALG_AES_ECB)] ALIGN_NL;
		struct nlattr flags_head ALIGN_NL;
		uint32_t flags ALIGN_NL;
	} kimport;
	uint8_t data[KEY_DATA_SIZE];
	int i, j;
	struct __attribute__((packed)) {
		struct ncr_session_once f;
		struct nlattr algo_head ALIGN_NL;
		char algo[sizeof(ALG_AES_ECB)] ALIGN_NL;
		struct nlattr key_head ALIGN_NL;
		uint32_t key ALIGN_NL;
		struct nlattr input_head ALIGN_NL;
		struct ncr_session_input_data input ALIGN_NL;
		struct nlattr output_head ALIGN_NL;
		struct ncr_session_output_buffer output ALIGN_NL;
	} op;
	size_t data_size;

	/* convert it to key */
	key = ioctl(cfd, NCRIO_KEY_INIT);
	if (key == -1) {
		perror("ioctl(NCRIO_KEY_INIT)");
		return 1;
	}

	fprintf(stdout, "Tests on AES Encryption\n");
	for (i=0;i<sizeof(aes_vectors)/sizeof(aes_vectors[0]);i++) {

		memset(&kimport.f, 0, sizeof(kimport.f));
		kimport.f.input_size = sizeof(kimport);
		kimport.f.key = key;
		kimport.f.data = aes_vectors[i].key;
		kimport.f.data_size = 16;
		kimport.id_head.nla_len = NLA_HDRLEN + sizeof(kimport.id);
		kimport.id_head.nla_type = NCR_ATTR_KEY_ID;
		kimport.id[0] = 'a';
		kimport.id[1] = 'b';
		kimport.type_head.nla_len = NLA_HDRLEN + sizeof(kimport.type);
		kimport.type_head.nla_type = NCR_ATTR_KEY_TYPE;
		kimport.type = NCR_KEY_TYPE_SECRET;
		kimport.algo_head.nla_len = NLA_HDRLEN + sizeof(kimport.algo);
		kimport.algo_head.nla_type = NCR_ATTR_ALGORITHM;
		strcpy(kimport.algo, ALG_AES_ECB);
		kimport.flags_head.nla_len = NLA_HDRLEN + sizeof(kimport.flags);
		kimport.flags_head.nla_type = NCR_ATTR_KEY_FLAGS;
		kimport.flags = NCR_KEY_FLAG_EXPORTABLE;
		if (ioctl(cfd, NCRIO_KEY_IMPORT, &kimport)) {
			fprintf(stderr, "Error: %s:%d\n", __func__, __LINE__);
			perror("ioctl(NCRIO_KEY_IMPORT)");
			return 1;
		}

		/* encrypt */
		memset(&op.f, 0, sizeof(op.f));
		op.f.input_size = sizeof(op);
		op.f.op = NCR_OP_ENCRYPT;
		op.algo_head.nla_len = NLA_HDRLEN + sizeof(op.algo);
		op.algo_head.nla_type = NCR_ATTR_ALGORITHM;
		strcpy(op.algo, ALG_AES_ECB);
		op.key_head.nla_len = NLA_HDRLEN + sizeof(op.key);
		op.key_head.nla_type = NCR_ATTR_KEY;
		op.key = key;
		op.input_head.nla_len = NLA_HDRLEN + sizeof(op.input);
		op.input_head.nla_type = NCR_ATTR_UPDATE_INPUT_DATA;
		op.input.data = aes_vectors[i].plaintext;
		op.input.data_size = 16;
		op.output_head.nla_len = NLA_HDRLEN + sizeof(op.output);
		op.output_head.nla_type = NCR_ATTR_UPDATE_OUTPUT_BUFFER;
		op.output.buffer = data;
		op.output.buffer_size = sizeof(data);
		op.output.result_size_ptr = &data_size;

		if (ioctl(cfd, NCRIO_SESSION_ONCE, &op)) {
			fprintf(stderr, "Error: %s:%d\n", __func__, __LINE__);
			perror("ioctl(NCRIO_SESSION_ONCE)");
			return 1;
		}
		/* verify */

		if (data_size != 16 || memcmp(data, aes_vectors[i].ciphertext, 16) != 0) {
			fprintf(stderr, "AES test vector %d failed!\n", i);

			fprintf(stderr, "Cipher[%d]: ", (int)data_size);
			for(j=0;j<data_size;j++)
			  fprintf(stderr, "%.2x:", (int)data[j]);
			fprintf(stderr, "\n");

			fprintf(stderr, "Expected[%d]: ", 16);
			for(j=0;j<16;j++)
			  fprintf(stderr, "%.2x:", (int)aes_vectors[i].ciphertext[j]);
			fprintf(stderr, "\n");
			return 1;
		}
	}

	fprintf(stdout, "Tests on AES Decryption\n");
	for (i=0;i<sizeof(aes_vectors)/sizeof(aes_vectors[0]);i++) {

		memset(&kimport.f, 0, sizeof(kimport.f));
		kimport.f.input_size = sizeof(kimport);
		kimport.f.key = key;
		kimport.f.data = aes_vectors[i].key;
		kimport.f.data_size = 16;
		kimport.id_head.nla_len = NLA_HDRLEN + sizeof(kimport.id);
		kimport.id_head.nla_type = NCR_ATTR_KEY_ID;
		kimport.id[0] = 'a';
		kimport.id[1] = 'b';
		kimport.type_head.nla_len = NLA_HDRLEN + sizeof(kimport.type);
		kimport.type_head.nla_type = NCR_ATTR_KEY_TYPE;
		kimport.type = NCR_KEY_TYPE_SECRET;
		kimport.algo_head.nla_len = NLA_HDRLEN + sizeof(kimport.algo);
		kimport.algo_head.nla_type = NCR_ATTR_ALGORITHM;
		strcpy(kimport.algo, ALG_AES_CBC);
		kimport.flags_head.nla_len = NLA_HDRLEN + sizeof(kimport.flags);
		kimport.flags_head.nla_type = NCR_ATTR_KEY_FLAGS;
		kimport.flags = NCR_KEY_FLAG_EXPORTABLE;
		if (ioctl(cfd, NCRIO_KEY_IMPORT, &kimport)) {
			fprintf(stderr, "Error: %s:%d\n", __func__, __LINE__);
			perror("ioctl(NCRIO_KEY_IMPORT)");
			return 1;
		}

		/* decrypt */
		memset(&op.f, 0, sizeof(op.f));
		op.f.input_size = sizeof(op);
		op.f.op = NCR_OP_DECRYPT;
		op.algo_head.nla_len = NLA_HDRLEN + sizeof(op.algo);
		op.algo_head.nla_type = NCR_ATTR_ALGORITHM;
		strcpy(op.algo, ALG_AES_ECB);
		op.key_head.nla_len = NLA_HDRLEN + sizeof(op.key);
		op.key_head.nla_type = NCR_ATTR_KEY;
		op.key = key;
		op.input_head.nla_len = NLA_HDRLEN + sizeof(op.input);
		op.input_head.nla_type = NCR_ATTR_UPDATE_INPUT_DATA;
		op.input.data = aes_vectors[i].ciphertext;
		op.input.data_size = 16;
		op.output_head.nla_len = NLA_HDRLEN + sizeof(op.output);
		op.output_head.nla_type = NCR_ATTR_UPDATE_OUTPUT_BUFFER;
		op.output.buffer = data;
		op.output.buffer_size = sizeof(data);
		op.output.result_size_ptr = &data_size;

		if (ioctl(cfd, NCRIO_SESSION_ONCE, &op)) {
			fprintf(stderr, "Error: %s:%d\n", __func__, __LINE__);
			perror("ioctl(NCRIO_SESSION_ONCE)");
			return 1;
		}

		if (data_size != 16 || memcmp(data, aes_vectors[i].plaintext, 16) != 0) {
			fprintf(stderr, "AES test vector %d failed!\n", i);

			fprintf(stderr, "Plain[%d]: ", (int)data_size);
			for(j=0;j<data_size;j++)
			  fprintf(stderr, "%.2x:", (int)data[j]);
			fprintf(stderr, "\n");

			fprintf(stderr, "Expected[%d]: ", 16);
			for(j=0;j<16;j++)
			  fprintf(stderr, "%.2x:", (int)aes_vectors[i].plaintext[j]);
			fprintf(stderr, "\n");
			return 1;
		}
	}


	fprintf(stdout, "\n");

	return 0;

}

struct hash_vectors_st {
	const char* algorithm;
	const uint8_t* key; /* if hmac */
	int key_size;
	const uint8_t* plaintext;
	int plaintext_size;
	const uint8_t* output;
	int output_size;
	ncr_crypto_op_t op;
} hash_vectors[] = {
	{
		.algorithm = "sha1",
		.key = NULL,
		.plaintext = (uint8_t*)"what do ya want for nothing?",
		.plaintext_size = sizeof("what do ya want for nothing?")-1,
		.output = (uint8_t*)"\x8f\x82\x03\x94\xf9\x53\x35\x18\x20\x45\xda\x24\xf3\x4d\xe5\x2b\xf8\xbc\x34\x32",
		.output_size = 20,
		.op = NCR_OP_SIGN,
	},
	{
		.algorithm = "hmac(md5)",
		.key = (uint8_t*)"Jefe",
		.key_size = 4,
		.plaintext = (uint8_t*)"what do ya want for nothing?",
		.plaintext_size = sizeof("what do ya want for nothing?")-1,
		.output = (uint8_t*)"\x75\x0c\x78\x3e\x6a\xb0\xb5\x03\xea\xa8\x6e\x31\x0a\x5d\xb7\x38",
		.output_size = 16,
		.op = NCR_OP_SIGN,
	},
	/* from rfc4231 */
	{
		.algorithm = "hmac(sha224)",
		.key = (uint8_t*)"\x0b\x0b\x0b\x0b\x0b\x0b\x0b\x0b\x0b\x0b\x0b\x0b\x0b\x0b\x0b\x0b\x0b\x0b\x0b\x0b",
		.key_size = 20,
		.plaintext = (uint8_t*)"Hi There",
		.plaintext_size = sizeof("Hi There")-1,
		.output = (uint8_t*)"\x89\x6f\xb1\x12\x8a\xbb\xdf\x19\x68\x32\x10\x7c\xd4\x9d\xf3\x3f\x47\xb4\xb1\x16\x99\x12\xba\x4f\x53\x68\x4b\x22",
		.output_size = 28,
		.op = NCR_OP_SIGN,
	},
	{
		.algorithm = "hmac(sha256)",
		.key = (uint8_t*)"\x0b\x0b\x0b\x0b\x0b\x0b\x0b\x0b\x0b\x0b\x0b\x0b\x0b\x0b\x0b\x0b\x0b\x0b\x0b\x0b",
		.key_size = 20,
		.plaintext = (uint8_t*)"Hi There",
		.plaintext_size = sizeof("Hi There")-1,
		.output = (uint8_t*)"\xb0\x34\x4c\x61\xd8\xdb\x38\x53\x5c\xa8\xaf\xce\xaf\x0b\xf1\x2b\x88\x1d\xc2\x00\xc9\x83\x3d\xa7\x26\xe9\x37\x6c\x2e\x32\xcf\xf7",
		.output_size = 32,
		.op = NCR_OP_SIGN,
	},
	{
		.algorithm = "hmac(sha384)",
		.key = (uint8_t*)"\x0b\x0b\x0b\x0b\x0b\x0b\x0b\x0b\x0b\x0b\x0b\x0b\x0b\x0b\x0b\x0b\x0b\x0b\x0b\x0b",
		.key_size = 20,
		.plaintext = (uint8_t*)"Hi There",
		.plaintext_size = sizeof("Hi There")-1,
		.output = (uint8_t*)"\xaf\xd0\x39\x44\xd8\x48\x95\x62\x6b\x08\x25\xf4\xab\x46\x90\x7f\x15\xf9\xda\xdb\xe4\x10\x1e\xc6\x82\xaa\x03\x4c\x7c\xeb\xc5\x9c\xfa\xea\x9e\xa9\x07\x6e\xde\x7f\x4a\xf1\x52\xe8\xb2\xfa\x9c\xb6",
		.output_size = 48,
		.op = NCR_OP_SIGN,
	},
	{
		.algorithm = "hmac(sha512)",
		.key = (uint8_t*)"\x0b\x0b\x0b\x0b\x0b\x0b\x0b\x0b\x0b\x0b\x0b\x0b\x0b\x0b\x0b\x0b\x0b\x0b\x0b\x0b",
		.key_size = 20,
		.plaintext = (uint8_t*)"Hi There",
		.plaintext_size = sizeof("Hi There")-1,
		.output = (uint8_t*)"\x87\xaa\x7c\xde\xa5\xef\x61\x9d\x4f\xf0\xb4\x24\x1a\x1d\x6c\xb0\x23\x79\xf4\xe2\xce\x4e\xc2\x78\x7a\xd0\xb3\x05\x45\xe1\x7c\xde\xda\xa8\x33\xb7\xd6\xb8\xa7\x02\x03\x8b\x27\x4e\xae\xa3\xf4\xe4\xbe\x9d\x91\x4e\xeb\x61\xf1\x70\x2e\x69\x6c\x20\x3a\x12\x68\x54",
		.output_size = 64,
		.op = NCR_OP_SIGN,
	},
};

#define HASH_DATA_SIZE 64

/* SHA1 and other hashes */
static int
test_ncr_hash(int cfd)
{
	ncr_key_t key;
	struct __attribute__((packed)) {
		struct ncr_key_import f;
		struct nlattr id_head ALIGN_NL;
		uint8_t id[2] ALIGN_NL;
		struct nlattr type_head ALIGN_NL;
		uint32_t type ALIGN_NL;
		struct nlattr flags_head ALIGN_NL;
		uint32_t flags ALIGN_NL;
		struct nlattr algo_head ALIGN_NL;
		char algo[128] ALIGN_NL;
	} kimport;
	uint8_t data[HASH_DATA_SIZE];
	int i, j;
	size_t data_size;
	struct __attribute__((packed)) {
		struct ncr_session_once f;
		struct nlattr key_head ALIGN_NL;
		uint32_t key ALIGN_NL;
		struct nlattr input_head ALIGN_NL;
		struct ncr_session_input_data input ALIGN_NL;
		struct nlattr output_head ALIGN_NL;
		struct ncr_session_output_buffer output ALIGN_NL;
		struct nlattr algo_head ALIGN_NL;
		char algo[128] ALIGN_NL;
	} op;

	/* convert it to key */
	key = ioctl(cfd, NCRIO_KEY_INIT);
	if (key == -1) {
		perror("ioctl(NCRIO_KEY_INIT)");
		return 1;
	}

	fprintf(stdout, "Tests on Hashes\n");
	for (i=0;i<sizeof(hash_vectors)/sizeof(hash_vectors[0]);i++) {
		size_t algo_size;

		algo_size = strlen(hash_vectors[i].algorithm) + 1;
		fprintf(stdout, "\t%s:\n", hash_vectors[i].algorithm);
		/* import key */
		if (hash_vectors[i].key != NULL) {

			memset(&kimport.f, 0, sizeof(kimport.f));
			kimport.f.key = key;
			kimport.f.data = hash_vectors[i].key;
			kimport.f.data_size = hash_vectors[i].key_size;
			kimport.id_head.nla_len
				= NLA_HDRLEN + sizeof(kimport.id);
			kimport.id_head.nla_type = NCR_ATTR_KEY_ID;
			kimport.id[0] = 'a';
			kimport.id[1] = 'b';
			kimport.type_head.nla_len
				= NLA_HDRLEN + sizeof(kimport.type);
			kimport.type_head.nla_type = NCR_ATTR_KEY_TYPE;
			kimport.type = NCR_KEY_TYPE_SECRET;
			kimport.flags_head.nla_len
				= NLA_HDRLEN + sizeof(kimport.flags);
			kimport.flags_head.nla_type = NCR_ATTR_KEY_FLAGS;
			kimport.flags = NCR_KEY_FLAG_EXPORTABLE;
			kimport.algo_head.nla_len = NLA_HDRLEN + algo_size;
			kimport.algo_head.nla_type = NCR_ATTR_ALGORITHM;
			memcpy(kimport.algo, hash_vectors[i].algorithm,
			       algo_size);
			kimport.f.input_size
				= kimport.algo + algo_size - (char *)&kimport;
			if (ioctl(cfd, NCRIO_KEY_IMPORT, &kimport)) {
				fprintf(stderr, "Error: %s:%d\n", __func__, __LINE__);
				perror("ioctl(NCRIO_KEY_IMPORT)");
				return 1;
			}
		}

		memset(&op.f, 0, sizeof(op.f));
		op.f.op = hash_vectors[i].op;
		op.key_head.nla_len = NLA_HDRLEN + sizeof(op.key);
		op.key_head.nla_type = NCR_ATTR_KEY;
		op.key = hash_vectors[i].key != NULL ? key : NCR_KEY_INVALID;
		op.input_head.nla_len = NLA_HDRLEN + sizeof(op.input);
		op.input_head.nla_type = NCR_ATTR_UPDATE_INPUT_DATA;
		op.input.data = hash_vectors[i].plaintext;
		op.input.data_size = hash_vectors[i].plaintext_size;
		op.output_head.nla_len = NLA_HDRLEN + sizeof(op.output);
		op.output_head.nla_type = NCR_ATTR_FINAL_OUTPUT_BUFFER;
		op.output.buffer = data;
		op.output.buffer_size = sizeof(data);
		op.output.result_size_ptr = &data_size;
		op.algo_head.nla_len = NLA_HDRLEN + algo_size;
		op.algo_head.nla_type = NCR_ATTR_ALGORITHM;
		memcpy(op.algo, hash_vectors[i].algorithm, algo_size);
		op.f.input_size = op.algo + algo_size - (char *)&op;

		if (ioctl(cfd, NCRIO_SESSION_ONCE, &op)) {
			fprintf(stderr, "Error: %s:%d\n", __func__, __LINE__);
			perror("ioctl(NCRIO_SESSION_ONCE)");
			return 1;
		}

		if (data_size != hash_vectors[i].output_size ||
			memcmp(data, hash_vectors[i].output, hash_vectors[i].output_size) != 0) {
			fprintf(stderr, "HASH test vector %d failed!\n", i);

			fprintf(stderr, "Output[%d]: ", (int)data_size);
			for(j=0;j<data_size;j++)
			  fprintf(stderr, "%.2x:", (int)data[j]);
			fprintf(stderr, "\n");

			fprintf(stderr, "Expected[%d]: ", hash_vectors[i].output_size);
			for(j=0;j<hash_vectors[i].output_size;j++)
			  fprintf(stderr, "%.2x:", (int)hash_vectors[i].output[j]);
			fprintf(stderr, "\n");
			return 1;
		}
	}

	fprintf(stdout, "\n");

	return 0;

}

static int
test_ncr_hash_key(int cfd)
{
	ncr_key_t key;
	ncr_session_t ses;
	struct __attribute__((packed)) {
		struct ncr_key_import f;
		struct nlattr id_head ALIGN_NL;
		uint8_t id[2] ALIGN_NL;
		struct nlattr type_head ALIGN_NL;
		uint32_t type ALIGN_NL;
		struct nlattr flags_head ALIGN_NL;
		uint32_t flags ALIGN_NL;
		struct nlattr algo_head ALIGN_NL;
		char algo[128] ALIGN_NL;
	} kimport;
	uint8_t data[HASH_DATA_SIZE];
	int j;
	size_t data_size, algo_size;
	struct __attribute__((packed)) {
		struct ncr_session_init f;
		struct nlattr algo_head ALIGN_NL;
		char algo[128] ALIGN_NL;
	} op_init;
	struct __attribute__((packed)) {
		struct ncr_session_update f;
		struct nlattr data_head ALIGN_NL;
		struct ncr_session_input_data data ALIGN_NL;
	} op_up_data;
	struct __attribute__((packed)) {
		struct ncr_session_update f;
		struct nlattr key_head ALIGN_NL;
		uint32_t key;
	} op_up_key;
	struct __attribute__((packed)) {
		struct ncr_session_final f;
		struct nlattr output_head ALIGN_NL;
		struct ncr_session_output_buffer output ALIGN_NL;
	} op_final;
	const uint8_t *output = (void*)"\xe2\xd7\x2c\x2e\x14\xad\x97\xc8\xd2\xdb\xce\xd8\xb3\x52\x9f\x1c\xb3\x2c\x5c\xec";

	/* convert it to key */
	key = ioctl(cfd, NCRIO_KEY_INIT);
	if (key == -1) {
		perror("ioctl(NCRIO_KEY_INIT)");
		return 1;
	}

	fprintf(stdout, "Tests on Hashes of Keys\n");

	fprintf(stdout, "\t%s:\n", hash_vectors[0].algorithm);
	algo_size = strlen(hash_vectors[0].algorithm) + 1;
	/* import key */
	memset(&kimport.f, 0, sizeof(kimport.f));
	kimport.f.key = key;
	kimport.f.data = hash_vectors[0].plaintext;
	kimport.f.data_size = hash_vectors[0].plaintext_size;
	kimport.id_head.nla_len = NLA_HDRLEN + sizeof(kimport.id);
	kimport.id_head.nla_type = NCR_ATTR_KEY_ID;
	kimport.id[0] = 'a';
	kimport.id[1] = 'b';
	kimport.type_head.nla_len = NLA_HDRLEN + sizeof(kimport.type);
	kimport.type_head.nla_type = NCR_ATTR_KEY_TYPE;
	kimport.type = NCR_KEY_TYPE_SECRET;
	kimport.flags_head.nla_len = NLA_HDRLEN + sizeof(kimport.flags);
	kimport.flags_head.nla_type = NCR_ATTR_KEY_FLAGS;
	kimport.flags = NCR_KEY_FLAG_EXPORTABLE;
	kimport.algo_head.nla_len = NLA_HDRLEN + algo_size;
	kimport.algo_head.nla_type = NCR_ATTR_ALGORITHM;
	memcpy(kimport.algo, hash_vectors[0].algorithm, algo_size);
	kimport.f.input_size = kimport.algo + algo_size - (char *)&kimport;
	if (ioctl(cfd, NCRIO_KEY_IMPORT, &kimport)) {
		fprintf(stderr, "Error: %s:%d\n", __func__, __LINE__);
		perror("ioctl(NCRIO_KEY_IMPORT)");
		return 1;
	}

	memset(&op_init.f, 0, sizeof(op_init.f));
	op_init.f.op = hash_vectors[0].op;
	op_init.algo_head.nla_len = NLA_HDRLEN + algo_size;
	op_init.algo_head.nla_type = NCR_ATTR_ALGORITHM;
	memcpy(op_init.algo, hash_vectors[0].algorithm, algo_size);
	op_init.f.input_size = op_init.algo + algo_size - (char *)&op_init;

	ses = ioctl(cfd, NCRIO_SESSION_INIT, &op_init);
	if (ses < 0) {
		fprintf(stderr, "Error: %s:%d\n", __func__, __LINE__);
		perror("ioctl(NCRIO_SESSION_INIT)");
		return 1;
	}

	memset(&op_up_data.f, 0, sizeof(op_up_data.f));
	op_up_data.f.input_size = sizeof(op_up_data);
	op_up_data.f.ses = ses;
	op_up_data.data_head.nla_len = NLA_HDRLEN + sizeof(op_up_data.data);
	op_up_data.data_head.nla_type = NCR_ATTR_UPDATE_INPUT_DATA;
	op_up_data.data.data = hash_vectors[0].plaintext;
	op_up_data.data.data_size = hash_vectors[0].plaintext_size;

	if (ioctl(cfd, NCRIO_SESSION_UPDATE, &op_up_data)) {
		fprintf(stderr, "Error: %s:%d\n", __func__, __LINE__);
		perror("ioctl(NCRIO_SESSION_UPDATE)");
		return 1;
	}

	memset(&op_up_key.f, 0, sizeof(op_up_key.f));
	op_up_key.f.input_size = sizeof(op_up_key);
	op_up_key.f.ses = ses;
	op_up_key.key_head.nla_len = NLA_HDRLEN + sizeof(op_up_key.key);
	op_up_key.key_head.nla_type = NCR_ATTR_UPDATE_INPUT_KEY_AS_DATA;
	op_up_key.key = key;

	if (ioctl(cfd, NCRIO_SESSION_UPDATE, &op_up_key)) {
		fprintf(stderr, "Error: %s:%d\n", __func__, __LINE__);
		perror("ioctl(NCRIO_SESSION_UPDATE)");
		return 1;
	}

	memset(&op_final.f, 0, sizeof(op_final.f));
	op_final.f.input_size = sizeof(op_final);
	op_final.f.ses = ses;
	op_final.output_head.nla_len = NLA_HDRLEN + sizeof(op_final.output);
	op_final.output_head.nla_type = NCR_ATTR_FINAL_OUTPUT_BUFFER;
	op_final.output.buffer = data;
	op_final.output.buffer_size = sizeof(data);
	op_final.output.result_size_ptr = &data_size;

	if (ioctl(cfd, NCRIO_SESSION_FINAL, &op_final)) {
		fprintf(stderr, "Error: %s:%d\n", __func__, __LINE__);
		perror("ioctl(NCRIO_SESSION_FINAL)");
		return 1;
	}		


	if (data_size != hash_vectors[0].output_size ||
			memcmp(data, output, hash_vectors[0].output_size) != 0) {
			fprintf(stderr, "HASH test vector %d failed!\n", 0);

			fprintf(stderr, "Output[%d]: ", (int)data_size);
			for(j=0;j<data_size;j++)
			  fprintf(stderr, "%.2x:", (int)data[j]);
			fprintf(stderr, "\n");

			fprintf(stderr, "Expected[%d]: ", hash_vectors[0].output_size);
			for(j=0;j<hash_vectors[0].output_size;j++)
			  fprintf(stderr, "%.2x:", (int)output[j]);
			fprintf(stderr, "\n");
			return 1;
	}


	fprintf(stdout, "\n");

	return 0;

}


int
main()
{
	int fd = -1;

	/* Open the crypto device */
	fd = open("/dev/crypto", O_RDWR, 0);
	if (fd < 0) {
		perror("open(/dev/crypto)");
		return 1;
	}

	if (test_ncr_key(fd))
		return 1;

	if (test_ncr_aes(fd))
		return 1;

	if (test_ncr_hash(fd))
		return 1;

	if (test_ncr_hash_key(fd))
		return 1;

	if (test_ncr_wrap_key(fd))
		return 1;

	if (test_ncr_wrap_key2(fd))
		return 1;

	if (test_ncr_store_wrap_key(fd))
		return 1;

	/* Close the original descriptor */
	if (close(fd)) {
		perror("close(fd)");
		return 1;
	}

	return 0;
}<|MERGE_RESOLUTION|>--- conflicted
+++ resolved
@@ -353,7 +353,7 @@
 static int
 test_ncr_wrap_key(int cfd)
 {
-	int i;
+	int i, ret;
 	ncr_key_t key, key2;
 	struct __attribute__((packed)) {
 		struct ncr_key_import f;
@@ -377,6 +377,10 @@
 		char wrap_algo[sizeof(NCR_WALG_AES_RFC3394)] ALIGN_NL;
 		struct nlattr algo_head ALIGN_NL;
 		char algo[sizeof(ALG_AES_CBC)] ALIGN_NL;
+		struct nlattr type_head ALIGN_NL;
+		uint32_t type ALIGN_NL;
+		struct nlattr flags_head ALIGN_NL;
+		uint32_t flags ALIGN_NL;
 	} kunwrap;
 	uint8_t data[WRAPPED_KEY_DATA_SIZE];
 	int data_size;
@@ -396,7 +400,6 @@
 		return 1;
 	}
 
-<<<<<<< HEAD
 	memset(&kimport.f, 0, sizeof(kimport.f));
 	kimport.f.input_size = sizeof(kimport);
 	kimport.f.key = key;
@@ -416,22 +419,8 @@
 	kimport.flags_head.nla_type = NCR_ATTR_KEY_FLAGS;
 	kimport.flags = NCR_KEY_FLAG_EXPORTABLE|NCR_KEY_FLAG_WRAPPING;
 
-	if (ioctl(cfd, NCRIO_KEY_IMPORT, &kimport)) {
-=======
-	keydata.key_id[0] = 'a';
-	keydata.key_id[2] = 'b';
-	keydata.key_id_size = 2;
-	keydata.type = NCR_KEY_TYPE_SECRET;
-	keydata.algorithm = NCR_ALG_AES_CBC;
-	keydata.flags = NCR_KEY_FLAG_EXPORTABLE|NCR_KEY_FLAG_WRAPPING;
-	
-	keydata.key = key;
-	keydata.idata = "\x00\x01\x02\x03\x04\x05\x06\x07\x08\x09\x0A\x0B\x0C\x0D\x0E\x0F";
-	keydata.idata_size = 16;
-
-	ret = ioctl(cfd, NCRIO_KEY_IMPORT, &keydata);
+	ret = ioctl(cfd, NCRIO_KEY_IMPORT, &kimport);
 	if (geteuid() == 0 && ret) {
->>>>>>> 1ba66cab
 		fprintf(stderr, "Error: %s:%d\n", __func__, __LINE__);
 		perror("ioctl(NCRIO_KEY_IMPORT)");
 		return 1;
@@ -477,7 +466,6 @@
 	}
 
 	/* now try wrapping key2 using key */
-<<<<<<< HEAD
 	memset(&kwrap.f, 0, sizeof(kwrap.f));
 	kwrap.f.input_size = sizeof(kwrap);
 	kwrap.f.wrapping_key = key;
@@ -489,17 +477,7 @@
 	strcpy(kwrap.algo, NCR_WALG_AES_RFC3394);
 
 	data_size = ioctl(cfd, NCRIO_KEY_WRAP, &kwrap);
-	if (geteuid() == 0 && data_size < 0) {
-=======
-	memset(&kwrap, 0, sizeof(kwrap));
-	kwrap.algorithm = NCR_WALG_AES_RFC3394;
-	kwrap.keytowrap = key2;
-	kwrap.key = key;
-	kwrap.io = data;
-	kwrap.io_size = sizeof(data);
-
-	if (ioctl(cfd, NCRIO_KEY_WRAP, &kwrap)) {
->>>>>>> 1ba66cab
+	if (data_size < 0) {
 		fprintf(stderr, "Error: %s:%d\n", __func__, __LINE__);
 		perror("ioctl(NCRIO_KEY_WRAP)");
 		return 1;
@@ -531,7 +509,6 @@
 		return 1;
 	}
 
-<<<<<<< HEAD
 	memset(&kunwrap.f, 0, sizeof(kunwrap.f));
 	kunwrap.f.input_size = sizeof(kunwrap);
 	kunwrap.f.wrapping_key = key;
@@ -544,22 +521,14 @@
 	kunwrap.algo_head.nla_len = NLA_HDRLEN + sizeof(kunwrap.algo);
 	kunwrap.algo_head.nla_type = NCR_ATTR_ALGORITHM;
 	strcpy(kunwrap.algo, ALG_AES_CBC);
+	kunwrap.type_head.nla_len = NLA_HDRLEN + sizeof(kunwrap.type);
+	kunwrap.type_head.nla_type = NCR_ATTR_KEY_TYPE;
+	kunwrap.type = NCR_KEY_TYPE_SECRET;
+	kunwrap.flags_head.nla_len = NLA_HDRLEN + sizeof(kunwrap.flags);
+	kunwrap.flags_head.nla_type = NCR_ATTR_KEY_FLAGS;
+	kunwrap.flags = NCR_KEY_FLAG_EXPORTABLE|NCR_KEY_FLAG_WRAPPABLE;
 
 	if (ioctl(cfd, NCRIO_KEY_UNWRAP, &kunwrap)) {
-=======
-	memset(&kwrap, 0, sizeof(kwrap));
-	kwrap.algorithm = NCR_WALG_AES_RFC3394;
-	kwrap.keytowrap = key2;
-	kwrap.wrapped_key_algorithm = NCR_ALG_AES_CBC;
-	kwrap.wrapped_key_type = NCR_KEY_TYPE_SECRET;
-	kwrap.wrapped_key_flags
-		= NCR_KEY_FLAG_EXPORTABLE|NCR_KEY_FLAG_WRAPPABLE;
-	kwrap.key = key;
-	kwrap.io = data;
-	kwrap.io_size = data_size;
-
-	if (ioctl(cfd, NCRIO_KEY_UNWRAP, &kwrap)) {
->>>>>>> 1ba66cab
 		perror("ioctl(NCRIO_KEY_UNWRAP)");
 		return 1;
 	}
