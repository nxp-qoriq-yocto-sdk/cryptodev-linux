/*
 * Demo on how to use /dev/crypto device for HMAC.
 *
 * Placed under public domain.
 *
 */
#include <stdint.h>
#include <stdio.h>
#include <string.h>
#include <unistd.h>
#include <fcntl.h>
#include <time.h>
#include <sys/ioctl.h>
#include <sys/types.h>
#include <sys/stat.h>
#include <sys/socket.h>
#include <linux/netlink.h>
#include "../ncr.h"
#include <stdlib.h>

#define DATA_SIZE 4096

#define ALIGN_NL __attribute__((aligned(NLA_ALIGNTO)))

#define ALG_AES_CBC "cbc(aes)"
#define ALG_AES_ECB "ecb(aes)"

static void randomize_data(uint8_t * data, size_t data_size)
{
int i;
	
	srand(time(0)*getpid());
	for (i=0;i<data_size;i++) {
		data[i] = rand() & 0xff;
	}
}

#define KEY_DATA_SIZE 16
#define WRAPPED_KEY_DATA_SIZE 32
static int
test_ncr_key(int cfd)
{
	struct __attribute__((packed)) {
		struct ncr_key_generate f;
		struct nlattr algo_head ALIGN_NL;
		char algo[sizeof(ALG_AES_CBC)] ALIGN_NL;
		struct nlattr flags_head ALIGN_NL;
		uint32_t flags ALIGN_NL;
		struct nlattr bits_head ALIGN_NL;
		uint32_t bits ALIGN_NL;
	} kgen;
	struct __attribute__((packed)) {
		struct ncr_key_get_info f;
		/* This union is only here to stop gcc from complaining about
		   aliasing. */
		union {
			unsigned char __reserve[DATA_SIZE];
			struct nlattr first_header;
		} u ALIGN_NL;
	} kinfo;
	struct nlattr *nla;
	ncr_key_t key;
	struct __attribute__((packed)) {
		struct ncr_key_import f;
		struct nlattr id_head ALIGN_NL;
		uint8_t id[2] ALIGN_NL;
		struct nlattr type_head ALIGN_NL;
		uint32_t type ALIGN_NL;
		struct nlattr algo_head ALIGN_NL;
		char algo[sizeof(ALG_AES_CBC)] ALIGN_NL;
		struct nlattr flags_head ALIGN_NL;
		uint32_t flags ALIGN_NL;
	} kimport;
	struct ncr_key_export kexport;
	uint8_t data[KEY_DATA_SIZE];
	uint8_t data_bak[KEY_DATA_SIZE];
	uint16_t *attr_p;
	int got_algo, got_flags, got_type;

	fprintf(stdout, "Tests on Keys:\n");

	/* test 1: generate a key in userspace import it
	 * to kernel via data and export it.
	 */

	fprintf(stdout, "\tKey generation...\n");

	randomize_data(data, sizeof(data));
	memcpy(data_bak, data, sizeof(data));

	/* convert it to key */
	key = ioctl(cfd, NCRIO_KEY_INIT);
	if (key == -1) {
		perror("ioctl(NCRIO_KEY_INIT)");
		return 1;
	}

	memset(&kimport.f, 0, sizeof(kimport.f));
	kimport.f.input_size = sizeof(kimport);
	kimport.f.key = key;
	kimport.f.data = data;
	kimport.f.data_size = sizeof(data);
	kimport.id_head.nla_len = NLA_HDRLEN + sizeof(kimport.id);
	kimport.id_head.nla_type = NCR_ATTR_KEY_ID;
	kimport.id[0] = 'a';
	kimport.id[1] = 'b';
	kimport.type_head.nla_len = NLA_HDRLEN + sizeof(kimport.type);
	kimport.type_head.nla_type = NCR_ATTR_KEY_TYPE;
	kimport.type = NCR_KEY_TYPE_SECRET;
	kimport.algo_head.nla_len = NLA_HDRLEN + sizeof(kimport.algo);
	kimport.algo_head.nla_type = NCR_ATTR_ALGORITHM;
	strcpy(kimport.algo, ALG_AES_CBC);
	kimport.flags_head.nla_len = NLA_HDRLEN + sizeof(kimport.flags);
	kimport.flags_head.nla_type = NCR_ATTR_KEY_FLAGS;
	kimport.flags = NCR_KEY_FLAG_EXPORTABLE;

	if (ioctl(cfd, NCRIO_KEY_IMPORT, &kimport)) {
		fprintf(stderr, "Error: %s:%d\n", __func__, __LINE__);
		perror("ioctl(NCRIO_KEY_IMPORT)");
		return 1;
	}

	/* now try to read it */
	fprintf(stdout, "\tKey export...\n");

	memset(&kexport, 0, sizeof(kexport));
	kexport.key = key;
	kexport.buffer = data;
	kexport.buffer_size = sizeof(data);

	if (ioctl(cfd, NCRIO_KEY_EXPORT, &kexport) != sizeof(data)) {
		fprintf(stderr, "Error: %s:%d\n", __func__, __LINE__);
		perror("ioctl(NCRIO_KEY_EXPORT)");
		return 1;
	}

	if (memcmp(data, data_bak, sizeof(data))!=0) {
		fprintf(stderr, "Error: %s:%d\n", __func__, __LINE__);
		fprintf(stderr, "data returned but differ!\n");
		return 1;
	}

	if (ioctl(cfd, NCRIO_KEY_DEINIT, &key)) {
		perror("ioctl(NCRIO_KEY_DEINIT)");
		return 1;
	}

	/* finished, we keep data for next test */

	/* test 2: generate a key in kernel space and
	 * export it.
	 */

	fprintf(stdout, "\tKey import...\n");
	/* convert it to key */
	key = ioctl(cfd, NCRIO_KEY_INIT);
	if (key == -1) {
		fprintf(stderr, "Error: %s:%d\n", __func__, __LINE__);
		perror("ioctl(NCRIO_KEY_INIT)");
		return 1;
	}

	memset(&kgen.f, 0, sizeof(kgen.f));
	kgen.f.input_size = sizeof(kgen);
	kgen.f.key = key;
	kgen.algo_head.nla_len = NLA_HDRLEN + sizeof(kgen.algo);
	kgen.algo_head.nla_type = NCR_ATTR_ALGORITHM;
	strcpy(kgen.algo, ALG_AES_CBC);
	kgen.flags_head.nla_len = NLA_HDRLEN + sizeof(kgen.flags);
	kgen.flags_head.nla_type = NCR_ATTR_KEY_FLAGS;
	kgen.flags = NCR_KEY_FLAG_EXPORTABLE;
	kgen.bits_head.nla_len = NLA_HDRLEN + sizeof(kgen.bits);
	kgen.bits_head.nla_type = NCR_ATTR_SECRET_KEY_BITS;
	kgen.bits = 128; /* 16 bytes */

	if (ioctl(cfd, NCRIO_KEY_GENERATE, &kgen)) {
		fprintf(stderr, "Error: %s:%d\n", __func__, __LINE__);
		perror("ioctl(NCRIO_KEY_GENERATE)");
		return 1;
	}

	memset(data, 0, sizeof(data));

	memset(&kexport, 0, sizeof(kexport));
	kexport.key = key;
	kexport.buffer = data;
	kexport.buffer_size = sizeof(data);

	if (ioctl(cfd, NCRIO_KEY_EXPORT, &kexport) != sizeof(data)) {
		fprintf(stderr, "Error: %s:%d\n", __func__, __LINE__);
		perror("ioctl(NCRIO_KEY_EXPORT)");
		return 1;
	}

	if (data[0] == 0 && data[1] == 0 && data[2] == 0 && data[4] == 0) {
		fprintf(stderr, "Error: %s:%d\n", __func__, __LINE__);
		fprintf(stderr, "Generated key: %.2x.%.2x.%.2x.%.2x.%.2x.%.2x.%.2x.%.2x."
			"%.2x.%.2x.%.2x.%.2x.%.2x.%.2x.%.2x.%.2x\n", data[0], data[1],
			data[2], data[3], data[4], data[5], data[6], data[7], data[8],
			data[9], data[10], data[11], data[12], data[13], data[14],
			data[15]);
		return 1;
	}

	memset(&kinfo.f, 0, sizeof(kinfo.f));
	kinfo.f.output_size = sizeof(kinfo);
	kinfo.f.key = key;
	nla = &kinfo.u.first_header;
	nla->nla_type = NCR_ATTR_WANTED_ATTRS;
	attr_p = (uint16_t *)((char *)nla + NLA_HDRLEN);
	*attr_p++ = NCR_ATTR_ALGORITHM;
	*attr_p++ = NCR_ATTR_KEY_FLAGS;
	*attr_p++ = NCR_ATTR_KEY_TYPE;
	nla->nla_len = (char *)attr_p - (char *)nla;
	kinfo.f.input_size = (char *)attr_p - (char *)&kinfo;

	if (ioctl(cfd, NCRIO_KEY_GET_INFO, &kinfo)) {
		fprintf(stderr, "Error: %s:%d\n", __func__, __LINE__);
		perror("ioctl(NCRIO_KEY_GET_INFO)");
		return 1;
	}

	got_algo = got_flags = got_type = 0;
	if (kinfo.f.output_size <
	    (char *)&kinfo.u.first_header - (char *)&kinfo) {
		fprintf(stderr, "No nlattr returned\n");
		return 1;
	}
	nla = &kinfo.u.first_header;
	for (;;) {
		void *data;

		if (nla->nla_len >
		    kinfo.f.output_size - ((char *)nla - (char *)&kinfo)) {
			fprintf(stderr, "Attributes overflow\n");
			return 1;
		}
		data = (char *)nla + NLA_HDRLEN;
		switch (nla->nla_type) {
		case NCR_ATTR_ALGORITHM:
			if (nla->nla_len < NLA_HDRLEN + 1) {
				fprintf(stderr, "Attribute too small\n");
				return 1;
			}
			if (((char *)data)[nla->nla_len - NLA_HDRLEN - 1]
			    != 0) {
				fprintf(stderr, "NUL missing\n");
				return 1;
			}
			if (strcmp(data, ALG_AES_CBC) != 0) {
				fprintf(stderr, "Unexpected algorithm\n");
				return 1;
			}
			got_algo++;
			break;
		case NCR_ATTR_KEY_FLAGS:
			if (nla->nla_len < NLA_HDRLEN + sizeof(uint32_t)) {
				fprintf(stderr, "Attribute too small\n");
				return 1;
			}
			if (*(uint32_t *)data != NCR_KEY_FLAG_EXPORTABLE) {
				fprintf(stderr, "Unexpected key flags\n");
				return 1;
			}
			got_flags++;
			break;
		case NCR_ATTR_KEY_TYPE:
			if (nla->nla_len < NLA_HDRLEN + sizeof(uint32_t)) {
				fprintf(stderr, "Attribute too small\n");
				return 1;
			}
			if (*(uint32_t *)data != NCR_KEY_TYPE_SECRET) {
				fprintf(stderr, "Unexpected key type\n");
				return 1;
			}
			got_type++;
			break;
		}

		if (NLA_ALIGN(nla->nla_len) + NLA_HDRLEN >
		    kinfo.f.output_size - ((char *)nla - (char *)&kinfo))
			break;
		nla = (struct nlattr *)((char *)nla + NLA_ALIGN(nla->nla_len));
	}
	if (got_algo != 1 || got_flags != 1 || got_type != 1) {
		fprintf(stderr, "Unexpected attrs - %d, %d, %d\n", got_algo,
			got_flags, got_type);
		return 1;
	}

	if (ioctl(cfd, NCRIO_KEY_DEINIT, &key)) {
		fprintf(stderr, "Error: %s:%d\n", __func__, __LINE__);
		perror("ioctl(NCRIO_KEY_DEINIT)");
		return 1;
	}
	
	/* test 3: generate an unexportable key in kernel space and
	 * try to export it.
	 */
	fprintf(stdout, "\tKey protection of non-exportable keys...\n");
	key = ioctl(cfd, NCRIO_KEY_INIT);
	if (key == -1) {
		fprintf(stderr, "Error: %s:%d\n", __func__, __LINE__);
		perror("ioctl(NCRIO_KEY_INIT)");
		return 1;
	}

	memset(&kgen.f, 0, sizeof(kgen.f));
	kgen.f.input_size = sizeof(kgen);
	kgen.f.key = key;
	kgen.algo_head.nla_len = NLA_HDRLEN + sizeof(kgen.algo);
	kgen.algo_head.nla_type = NCR_ATTR_ALGORITHM;
	strcpy(kgen.algo, ALG_AES_CBC);
	kgen.flags_head.nla_len = NLA_HDRLEN + sizeof(kgen.flags);
	kgen.flags_head.nla_type = NCR_ATTR_KEY_FLAGS;
	kgen.flags = 0;
	kgen.bits_head.nla_len = NLA_HDRLEN + sizeof(kgen.flags);
	kgen.bits_head.nla_type = NCR_ATTR_SECRET_KEY_BITS;
	kgen.bits = 128; /* 16 bytes */

	if (ioctl(cfd, NCRIO_KEY_GENERATE, &kgen)) {
		perror("ioctl(NCRIO_KEY_GENERATE)");
		return 1;
	}

	memset(data, 0, sizeof(data));

	memset(&kexport, 0, sizeof(kexport));
	kexport.key = key;
	kexport.buffer = data;
	kexport.buffer_size = sizeof(data);

	/* try to get the output data - should fail */

	if (ioctl(cfd, NCRIO_KEY_EXPORT, &kexport) >= 0) {
		fprintf(stderr, "Error: %s:%d\n", __func__, __LINE__);
		fprintf(stderr, "Data were exported, but shouldn't be!\n");
		return 1;
	}

	if (ioctl(cfd, NCRIO_KEY_DEINIT, &key)) {
		fprintf(stderr, "Error: %s:%d\n", __func__, __LINE__);
		perror("ioctl(NCRIO_KEY_DEINIT)");
		return 1;
	}

	return 0;
}



/* Key wrapping */
static int
test_ncr_wrap_key(int cfd)
{
	int i, ret;
	ncr_key_t key, key2;
	struct __attribute__((packed)) {
		struct ncr_key_import f;
		struct nlattr id_head ALIGN_NL;
		uint8_t id[2] ALIGN_NL;
		struct nlattr type_head ALIGN_NL;
		uint32_t type ALIGN_NL;
		struct nlattr algo_head ALIGN_NL;
		char algo[sizeof(ALG_AES_CBC)] ALIGN_NL;
		struct nlattr flags_head ALIGN_NL;
		uint32_t flags ALIGN_NL;
	} kimport;
	struct __attribute__((packed)) {
		struct ncr_key_wrap f;
		struct nlattr algo_head ALIGN_NL;
		char algo[sizeof(NCR_WALG_AES_RFC3394)] ALIGN_NL;
	} kwrap;
	struct __attribute__((packed)) {
		struct ncr_key_unwrap f;
		struct nlattr wrap_algo_head ALIGN_NL;
		char wrap_algo[sizeof(NCR_WALG_AES_RFC3394)] ALIGN_NL;
		struct nlattr algo_head ALIGN_NL;
		char algo[sizeof(ALG_AES_CBC)] ALIGN_NL;
		struct nlattr type_head ALIGN_NL;
		uint32_t type ALIGN_NL;
		struct nlattr flags_head ALIGN_NL;
		uint32_t flags ALIGN_NL;
	} kunwrap;
	uint8_t data[WRAPPED_KEY_DATA_SIZE];
	int data_size;

	fprintf(stdout, "Tests on Keys:\n");

	/* test 1: generate a key in userspace import it
	 * to kernel via data and export it.
	 */

	fprintf(stdout, "\tKey Wrap test...\n");

	/* convert it to key */
	key = ioctl(cfd, NCRIO_KEY_INIT);
	if (key == -1) {
		perror("ioctl(NCRIO_KEY_INIT)");
		return 1;
	}

<<<<<<< HEAD
	memset(&kimport.f, 0, sizeof(kimport.f));
	kimport.f.input_size = sizeof(kimport);
	kimport.f.key = key;
	kimport.f.data = "\x00\x01\x02\x03\x04\x05\x06\x07\x08\x09\x0A\x0B\x0C\x0D\x0E\x0F";
	kimport.f.data_size = 16;
	kimport.id_head.nla_len = NLA_HDRLEN + sizeof(kimport.id);
	kimport.id_head.nla_type = NCR_ATTR_KEY_ID;
	kimport.id[0] = 'a';
	kimport.id[1] = 'b';
	kimport.type_head.nla_len = NLA_HDRLEN + sizeof(kimport.type);
	kimport.type_head.nla_type = NCR_ATTR_KEY_TYPE;
	kimport.type = NCR_KEY_TYPE_SECRET;
	kimport.algo_head.nla_len = NLA_HDRLEN + sizeof(kimport.algo);
	kimport.algo_head.nla_type = NCR_ATTR_ALGORITHM;
	strcpy(kimport.algo, ALG_AES_CBC);
	kimport.flags_head.nla_len = NLA_HDRLEN + sizeof(kimport.flags);
	kimport.flags_head.nla_type = NCR_ATTR_KEY_FLAGS;
	kimport.flags = NCR_KEY_FLAG_EXPORTABLE|NCR_KEY_FLAG_WRAPPING;

	ret = ioctl(cfd, NCRIO_KEY_IMPORT, &kimport);
	if (geteuid() == 0 && ret) {
=======
	keydata.key_id[0] = 'a';
	keydata.key_id[2] = 'b';
	keydata.key_id_size = 2;
	keydata.type = NCR_KEY_TYPE_SECRET;
	keydata.algorithm = NCR_ALG_AES_CBC;
	keydata.flags = NCR_KEY_FLAG_EXPORTABLE|NCR_KEY_FLAG_WRAPPING|NCR_KEY_FLAG_UNWRAPPING;
	
	keydata.key = key;
	keydata.idata = "\x00\x01\x02\x03\x04\x05\x06\x07\x08\x09\x0A\x0B\x0C\x0D\x0E\x0F";
	keydata.idata_size = 16;

	if (ioctl(cfd, NCRIO_KEY_IMPORT, &keydata)) {
>>>>>>> 1f30d575
		fprintf(stderr, "Error: %s:%d\n", __func__, __LINE__);
		perror("ioctl(NCRIO_KEY_IMPORT)");
		return 1;
	}

	if (geteuid() != 0) {
		/* cannot test further */
		fprintf(stdout, "\t(Wrapping test not completed. Run as root)\n");
		return 0;
	}

	/* convert it to key */
	key2 = ioctl(cfd, NCRIO_KEY_INIT);
	if (key2 == -1) {
		perror("ioctl(NCRIO_KEY_INIT)");
		return 1;
	}

	memset(&kimport.f, 0, sizeof(kimport.f));
	kimport.f.input_size = sizeof(kimport);
	kimport.f.key = key2;
#define DKEY "\x00\x11\x22\x33\x44\x55\x66\x77\x88\x99\xAA\xBB\xCC\xDD\xEE\xFF"
	kimport.f.data = DKEY;
	kimport.f.data_size = 16;
	kimport.id_head.nla_len = NLA_HDRLEN + sizeof(kimport.id);
	kimport.id_head.nla_type = NCR_ATTR_KEY_ID;
	kimport.id[0] = 'b';
	kimport.id[1] = 'a';
	kimport.type_head.nla_len = NLA_HDRLEN + sizeof(kimport.type);
	kimport.type_head.nla_type = NCR_ATTR_KEY_TYPE;
	kimport.type = NCR_KEY_TYPE_SECRET;
	kimport.algo_head.nla_len = NLA_HDRLEN + sizeof(kimport.algo);
	kimport.algo_head.nla_type = NCR_ATTR_ALGORITHM;
	strcpy(kimport.algo, ALG_AES_CBC);
	kimport.flags_head.nla_len = NLA_HDRLEN + sizeof(kimport.flags);
	kimport.flags_head.nla_type = NCR_ATTR_KEY_FLAGS;
	kimport.flags = NCR_KEY_FLAG_EXPORTABLE|NCR_KEY_FLAG_WRAPPABLE;

	if (ioctl(cfd, NCRIO_KEY_IMPORT, &kimport)) {
		fprintf(stderr, "Error: %s:%d\n", __func__, __LINE__);
		perror("ioctl(NCRIO_KEY_IMPORT)");
		return 1;
	}

	/* now try wrapping key2 using key */
	memset(&kwrap.f, 0, sizeof(kwrap.f));
	kwrap.f.input_size = sizeof(kwrap);
	kwrap.f.wrapping_key = key;
	kwrap.f.source_key = key2;
	kwrap.f.buffer = data;
	kwrap.f.buffer_size = sizeof(data);
	kwrap.algo_head.nla_len = NLA_HDRLEN + sizeof(kwrap.algo);
	kwrap.algo_head.nla_type = NCR_ATTR_WRAPPING_ALGORITHM;
	strcpy(kwrap.algo, NCR_WALG_AES_RFC3394);

	data_size = ioctl(cfd, NCRIO_KEY_WRAP, &kwrap);
	if (data_size < 0) {
		fprintf(stderr, "Error: %s:%d\n", __func__, __LINE__);
		perror("ioctl(NCRIO_KEY_WRAP)");
		return 1;
	}

	if (data_size != 24 || memcmp(data,
		"\x1F\xA6\x8B\x0A\x81\x12\xB4\x47\xAE\xF3\x4B\xD8\xFB\x5A\x7B\x82\x9D\x3E\x86\x23\x71\xD2\xCF\xE5", 24) != 0) {
		fprintf(stderr, "Wrapped data do not match.\n");

		fprintf(stderr, "Data[%d]: ",(int) data_size);
		for(i=0;i<data_size;i++)
			fprintf(stderr, "%.2x:", data[i]);
		fprintf(stderr, "\n");
		return 1;
	}

	/* test unwrapping */
	fprintf(stdout, "\tKey Unwrap test...\n");

	/* reset key2 */
	if (ioctl(cfd, NCRIO_KEY_DEINIT, &key2)) {
		perror("ioctl(NCRIO_KEY_DEINIT)");
		return 1;
	}

	key2 = ioctl(cfd, NCRIO_KEY_INIT);
	if (key2 == -1) {
		perror("ioctl(NCRIO_KEY_INIT)");
		return 1;
	}

	memset(&kunwrap.f, 0, sizeof(kunwrap.f));
	kunwrap.f.input_size = sizeof(kunwrap);
	kunwrap.f.wrapping_key = key;
	kunwrap.f.dest_key = key2;
	kunwrap.f.data = data;
	kunwrap.f.data_size = data_size;
	kunwrap.wrap_algo_head.nla_len = NLA_HDRLEN + sizeof(kunwrap.wrap_algo);
	kunwrap.wrap_algo_head.nla_type = NCR_ATTR_WRAPPING_ALGORITHM;
	strcpy(kunwrap.wrap_algo, NCR_WALG_AES_RFC3394);
	kunwrap.algo_head.nla_len = NLA_HDRLEN + sizeof(kunwrap.algo);
	kunwrap.algo_head.nla_type = NCR_ATTR_ALGORITHM;
	strcpy(kunwrap.algo, ALG_AES_CBC);
	kunwrap.type_head.nla_len = NLA_HDRLEN + sizeof(kunwrap.type);
	kunwrap.type_head.nla_type = NCR_ATTR_KEY_TYPE;
	kunwrap.type = NCR_KEY_TYPE_SECRET;
	kunwrap.flags_head.nla_len = NLA_HDRLEN + sizeof(kunwrap.flags);
	kunwrap.flags_head.nla_type = NCR_ATTR_KEY_FLAGS;
	kunwrap.flags = NCR_KEY_FLAG_EXPORTABLE|NCR_KEY_FLAG_WRAPPABLE;

	if (ioctl(cfd, NCRIO_KEY_UNWRAP, &kunwrap)) {
		perror("ioctl(NCRIO_KEY_UNWRAP)");
		return 1;
	}

	/* now export the unwrapped */
#if 0
	/* this cannot be performed like that, because unwrap
	 * always sets keys as unexportable. Maybe we can implement
	 * a data comparison ioctl().
	 */
	memset(&keydata, 0, sizeof(keydata));
	keydata.key = key2;
	keydata.data = kdata.desc;

	if (ioctl(cfd, NCRIO_KEY_EXPORT, &keydata)) {
		fprintf(stderr, "Error: %s:%d\n", __func__, __LINE__);
		perror("ioctl(NCRIO_KEY_IMPORT)");
		return 1;
	}

	if (ioctl(cfd, NCRIO_DATA_GET, &kdata)) {
		fprintf(stderr, "Error: %s:%d\n", __func__, __LINE__);
		perror("ioctl(NCRIO_DATA_GET)");
		return 1;
	}

	if (kdata.data_size != 16 || memcmp(kdata.data, DKEY, 16) != 0) {
		fprintf(stderr, "Unwrapped data do not match.\n");
		fprintf(stderr, "Data[%d]: ", (int) kdata.data_size);
		for(i=0;i<kdata.data_size;i++)
			fprintf(stderr, "%.2x:", data[i]);
		fprintf(stderr, "\n");
		return 1;
	}
#endif

	return 0;
}

/* check whether wrapping of long keys is not allowed with
 * shorted wrapping keys */
static int
test_ncr_wrap_key2(int cfd)
{
	int ret;
	ncr_key_t key, key2;
	struct __attribute__((packed)) {
		struct ncr_key_import f;
		struct nlattr id_head ALIGN_NL;
		uint8_t id[2] ALIGN_NL;
		struct nlattr type_head ALIGN_NL;
		uint32_t type ALIGN_NL;
		struct nlattr algo_head ALIGN_NL;
		char algo[sizeof(ALG_AES_CBC)] ALIGN_NL;
		struct nlattr flags_head ALIGN_NL;
		uint32_t flags ALIGN_NL;
	} kimport;
	struct __attribute__((packed)) {
		struct ncr_key_wrap f;
		struct nlattr algo_head ALIGN_NL;
		char algo[sizeof(NCR_WALG_AES_RFC3394)] ALIGN_NL;
	} kwrap;
	uint8_t data[WRAPPED_KEY_DATA_SIZE];

	/* test 1: generate a key in userspace import it
	 * to kernel via data and export it.
	 */

	fprintf(stdout, "\tKey Wrap test II...\n");

	if (geteuid() != 0) {
		/* cannot test further */
		fprintf(stdout, "\t(Wrapping test not completed. Run as root)\n");
		return 0;
	}

	/* convert it to key */
	key = ioctl(cfd, NCRIO_KEY_INIT);
	if (key == -1) {
		perror("ioctl(NCRIO_KEY_INIT)");
		return 1;
	}

<<<<<<< HEAD
	memset(&kimport.f, 0, sizeof(kimport.f));
	kimport.f.input_size = sizeof(kimport);
	kimport.f.key = key;
	kimport.f.data = "\x00\x01\x02\x03\x04\x05\x06\x07\x08\x09\x0A\x0B\x0C\x0D\x0E\x0F";
	kimport.f.data_size = 16;
	kimport.id_head.nla_len = NLA_HDRLEN + sizeof(kimport.id);
	kimport.id_head.nla_type = NCR_ATTR_KEY_ID;
	kimport.id[0] = 'a';
	kimport.id[1] = 'b';
	kimport.type_head.nla_len = NLA_HDRLEN + sizeof(kimport.type);
	kimport.type_head.nla_type = NCR_ATTR_KEY_TYPE;
	kimport.type = NCR_KEY_TYPE_SECRET;
	kimport.algo_head.nla_len = NLA_HDRLEN + sizeof(kimport.algo);
	kimport.algo_head.nla_type = NCR_ATTR_ALGORITHM;
	strcpy(kimport.algo, ALG_AES_CBC);
	kimport.flags_head.nla_len = NLA_HDRLEN + sizeof(kimport.flags);
	kimport.flags_head.nla_type = NCR_ATTR_KEY_FLAGS;
	kimport.flags = NCR_KEY_FLAG_EXPORTABLE|NCR_KEY_FLAG_WRAPPING;

	if (ioctl(cfd, NCRIO_KEY_IMPORT, &kimport)) {
=======
	keydata.key_id[0] = 'a';
	keydata.key_id[2] = 'b';
	keydata.key_id_size = 2;
	keydata.type = NCR_KEY_TYPE_SECRET;
	keydata.algorithm = NCR_ALG_AES_CBC;
	keydata.flags = NCR_KEY_FLAG_EXPORTABLE|NCR_KEY_FLAG_WRAPPING|NCR_KEY_FLAG_UNWRAPPING;
	
	keydata.key = key;
	keydata.idata = "\x00\x01\x02\x03\x04\x05\x06\x07\x08\x09\x0A\x0B\x0C\x0D\x0E\x0F";
	keydata.idata_size = 16;

	if (ioctl(cfd, NCRIO_KEY_IMPORT, &keydata)) {
>>>>>>> 1f30d575
		fprintf(stderr, "Error: %s:%d\n", __func__, __LINE__);
		perror("ioctl(NCRIO_KEY_IMPORT)");
		return 1;
	}


	/* convert it to key */
	key2 = ioctl(cfd, NCRIO_KEY_INIT);
	if (key2 == -1) {
		perror("ioctl(NCRIO_KEY_INIT)");
		return 1;
	}

	memset(&kimport.f, 0, sizeof(kimport.f));
	kimport.f.input_size = sizeof(kimport);
	kimport.f.key = key2;
	kimport.f.data = "\x00\x11\x22\x33\x44\x55\x66\x77\x88\x99\xAA\xBB\xCC\xDD\xEE\xFF\x00\x11\x22\x33\x44\x55\x66\x77\x88\x99\xAA\xBB\xCC\xDD\xEE\xFF";
	kimport.f.data_size = 32;
	kimport.id_head.nla_len = NLA_HDRLEN + sizeof(kimport.id);
	kimport.id_head.nla_type = NCR_ATTR_KEY_ID;
	kimport.id[0] = 'b';
	kimport.id[1] = 'a';
	kimport.type_head.nla_len = NLA_HDRLEN + sizeof(kimport.type);
	kimport.type_head.nla_type = NCR_ATTR_KEY_TYPE;
	kimport.type = NCR_KEY_TYPE_SECRET;
	kimport.algo_head.nla_len = NLA_HDRLEN + sizeof(kimport.algo);
	kimport.algo_head.nla_type = NCR_ATTR_ALGORITHM;
	strcpy(kimport.algo, ALG_AES_CBC);
	kimport.flags_head.nla_len = NLA_HDRLEN + sizeof(kimport.flags);
	kimport.flags_head.nla_type = NCR_ATTR_KEY_FLAGS;
	kimport.flags = NCR_KEY_FLAG_EXPORTABLE|NCR_KEY_FLAG_WRAPPABLE;

	if (ioctl(cfd, NCRIO_KEY_IMPORT, &kimport)) {
		fprintf(stderr, "Error: %s:%d\n", __func__, __LINE__);
		perror("ioctl(NCRIO_KEY_IMPORT)");
		return 1;
	}

	/* now try wrapping key2 using key */
	memset(&kwrap.f, 0, sizeof(kwrap.f));
	kwrap.f.input_size = sizeof(kwrap);
	kwrap.f.wrapping_key = key;
	kwrap.f.source_key = key2;
	kwrap.f.buffer = data;
	kwrap.f.buffer_size = sizeof(data);
	kwrap.algo_head.nla_len = NLA_HDRLEN + sizeof(kwrap.algo);
	kwrap.algo_head.nla_type = NCR_ATTR_WRAPPING_ALGORITHM;
	strcpy(kwrap.algo, NCR_WALG_AES_RFC3394);

	ret = ioctl(cfd, NCRIO_KEY_WRAP, &kwrap);
	if (ret >= 0) {
		fprintf(stderr, "Error: %s:%d\n", __func__, __LINE__);
		/* wrapping shouldn't have been allowed */
		return 1;
	}
	
	return 0;
}

static int
test_ncr_store_wrap_key(int cfd)
{
	int i;
	ncr_key_t key2;
	struct __attribute__((packed)) {
		struct ncr_key_import f;
		struct nlattr id_head ALIGN_NL;
		uint8_t id[2] ALIGN_NL;
		struct nlattr type_head ALIGN_NL;
		uint32_t type ALIGN_NL;
		struct nlattr algo_head ALIGN_NL;
		char algo[sizeof(ALG_AES_CBC)] ALIGN_NL;
		struct nlattr flags_head ALIGN_NL;
		uint32_t flags ALIGN_NL;
	} kimport;
	struct ncr_key_export kexport;
	struct ncr_key_storage_wrap kwrap;
	struct ncr_key_storage_unwrap kunwrap;
	uint8_t data[DATA_SIZE];
	int data_size;

	fprintf(stdout, "Tests on Key storage:\n");

	/* test 1: generate a key in userspace import it
	 * to kernel via data and export it.
	 */

	fprintf(stdout, "\tKey Storage wrap test...\n");

	/* convert it to key */
	key2 = ioctl(cfd, NCRIO_KEY_INIT);
	if (key2 == -1) {
		perror("ioctl(NCRIO_KEY_INIT)");
		return 1;
	}

	memset(&kimport.f, 0, sizeof(kimport.f));
	kimport.f.input_size = sizeof(kimport);
	kimport.f.key = key2;
#define DKEY "\x00\x11\x22\x33\x44\x55\x66\x77\x88\x99\xAA\xBB\xCC\xDD\xEE\xFF"
	kimport.f.data = DKEY;
	kimport.f.data_size = 16;
	kimport.id_head.nla_len = NLA_HDRLEN + sizeof(kimport.id);
	kimport.id_head.nla_type = NCR_ATTR_KEY_ID;
	kimport.id[0] = 'b';
	kimport.id[1] = 'a';
	kimport.type_head.nla_len = NLA_HDRLEN + sizeof(kimport.type);
	kimport.type_head.nla_type = NCR_ATTR_KEY_TYPE;
	kimport.type = NCR_KEY_TYPE_SECRET;
	kimport.algo_head.nla_len = NLA_HDRLEN + sizeof(kimport.algo);
	kimport.algo_head.nla_type = NCR_ATTR_ALGORITHM;
	strcpy(kimport.algo, ALG_AES_CBC);
	kimport.flags_head.nla_len = NLA_HDRLEN + sizeof(kimport.flags);
	kimport.flags_head.nla_type = NCR_ATTR_KEY_FLAGS;
	kimport.flags = NCR_KEY_FLAG_EXPORTABLE|NCR_KEY_FLAG_WRAPPABLE;

	if (ioctl(cfd, NCRIO_KEY_IMPORT, &kimport)) {
		fprintf(stderr, "Error: %s:%d\n", __func__, __LINE__);
		perror("ioctl(NCRIO_KEY_IMPORT)");
		return 1;
	}

	/* now try wrapping key2 using key */
	memset(&kwrap, 0, sizeof(kwrap));
	kwrap.key = key2;
	kwrap.buffer = data;
	kwrap.buffer_size = sizeof(data);

	data_size = ioctl(cfd, NCRIO_KEY_STORAGE_WRAP, &kwrap);
	if (data_size < 0) {
		fprintf(stderr, "Error: %s:%d\n", __func__, __LINE__);
		perror("ioctl(NCRIO_KEY_STORAGE_WRAP)");
		return 1;
	}

	/* test unwrapping */
	fprintf(stdout, "\tKey Storage Unwrap test...\n");

	/* reset key2 */
	if (ioctl(cfd, NCRIO_KEY_DEINIT, &key2)) {
		fprintf(stderr, "Error: %s:%d\n", __func__, __LINE__);
		perror("ioctl(NCRIO_KEY_DEINIT)");
		return 1;
	}

	key2 = ioctl(cfd, NCRIO_KEY_INIT);
	if (key2 == -1) {
		fprintf(stderr, "Error: %s:%d\n", __func__, __LINE__);
		perror("ioctl(NCRIO_KEY_INIT)");
		return 1;
	}

	memset(&kunwrap, 0, sizeof(kunwrap));
	kunwrap.key = key2;
	kunwrap.data = data;
	kunwrap.data_size = data_size;

	if (ioctl(cfd, NCRIO_KEY_STORAGE_UNWRAP, &kunwrap)) {
		fprintf(stderr, "Error: %s:%d\n", __func__, __LINE__);
		perror("ioctl(NCRIO_KEY_STORAGE_UNWRAP)");
		return 1;
	}

	/* now export the unwrapped */
	memset(&kexport, 0, sizeof(kexport));
	kexport.key = key2;
	kexport.buffer = data;
	kexport.buffer_size = sizeof(data);

	data_size = ioctl(cfd, NCRIO_KEY_EXPORT, &kexport);
	if (data_size != 16) {
		fprintf(stderr, "Error: %s:%d\n", __func__, __LINE__);
		perror("ioctl(NCRIO_KEY_EXPORT)");
		return 1;
	}

	if (memcmp(data, DKEY, 16) != 0) {
		fprintf(stderr, "Unwrapped data do not match.\n");
		fprintf(stderr, "Data[%d]: ", (int) data_size);
		for(i=0;i<data_size;i++)
			fprintf(stderr, "%.2x:", data[i]);
		fprintf(stderr, "\n");
		return 1;
	}

	return 0;

}

struct aes_vectors_st {
	const uint8_t* key;
	const uint8_t* plaintext;
	const uint8_t* ciphertext;
} aes_vectors[] = {
	{
		.key = (uint8_t*)"\xc0\x00\x00\x00\x00\x00\x00\x00\x00\x00\x00\x00\x00\x00\x00\x00",
		.plaintext = (uint8_t*)"\x00\x00\x00\x00\x00\x00\x00\x00\x00\x00\x00\x00\x00\x00\x00\x00",
		.ciphertext = (uint8_t*)"\x4b\xc3\xf8\x83\x45\x0c\x11\x3c\x64\xca\x42\xe1\x11\x2a\x9e\x87",
	},
	{
		.key = (uint8_t*)"\x00\x00\x00\x00\x00\x00\x00\x00\x00\x00\x00\x00\x00\x00\x00\x00",
		.plaintext = (uint8_t*)"\xf3\x44\x81\xec\x3c\xc6\x27\xba\xcd\x5d\xc3\xfb\x08\xf2\x73\xe6",
		.ciphertext = (uint8_t*)"\x03\x36\x76\x3e\x96\x6d\x92\x59\x5a\x56\x7c\xc9\xce\x53\x7f\x5e",
	},
	{
		.key = (uint8_t*)"\x10\xa5\x88\x69\xd7\x4b\xe5\xa3\x74\xcf\x86\x7c\xfb\x47\x38\x59",
		.plaintext = (uint8_t*)"\x00\x00\x00\x00\x00\x00\x00\x00\x00\x00\x00\x00\x00\x00\x00\x00",
		.ciphertext = (uint8_t*)"\x6d\x25\x1e\x69\x44\xb0\x51\xe0\x4e\xaa\x6f\xb4\xdb\xf7\x84\x65",
	},
	{
		.key = (uint8_t*)"\xca\xea\x65\xcd\xbb\x75\xe9\x16\x9e\xcd\x22\xeb\xe6\xe5\x46\x75",
		.plaintext = (uint8_t*)"\x00\x00\x00\x00\x00\x00\x00\x00\x00\x00\x00\x00\x00\x00\x00\x00",
		.ciphertext = (uint8_t*)"\x6e\x29\x20\x11\x90\x15\x2d\xf4\xee\x05\x81\x39\xde\xf6\x10\xbb",
	},
	{
		.key = (uint8_t*)"\xff\xff\xff\xff\xff\xff\xff\xff\xff\xff\xff\xff\xff\xff\xff\xfe",
		.plaintext = (uint8_t*)"\x00\x00\x00\x00\x00\x00\x00\x00\x00\x00\x00\x00\x00\x00\x00\x00",
		.ciphertext = (uint8_t*)"\x9b\xa4\xa9\x14\x3f\x4e\x5d\x40\x48\x52\x1c\x4f\x88\x77\xd8\x8e",
	},
};

/* AES cipher */
static int
test_ncr_aes(int cfd)
{
	ncr_key_t key;
	struct __attribute__((packed)) {
		struct ncr_key_import f;
		struct nlattr id_head ALIGN_NL;
		uint8_t id[2] ALIGN_NL;
		struct nlattr type_head ALIGN_NL;
		uint32_t type ALIGN_NL;
		struct nlattr algo_head ALIGN_NL;
		char algo[sizeof(ALG_AES_ECB)] ALIGN_NL;
		struct nlattr flags_head ALIGN_NL;
		uint32_t flags ALIGN_NL;
	} kimport;
	uint8_t data[KEY_DATA_SIZE];
	int i, j;
	struct __attribute__((packed)) {
		struct ncr_session_once f;
		struct nlattr algo_head ALIGN_NL;
		char algo[sizeof(ALG_AES_ECB)] ALIGN_NL;
		struct nlattr key_head ALIGN_NL;
		uint32_t key ALIGN_NL;
		struct nlattr input_head ALIGN_NL;
		struct ncr_session_input_data input ALIGN_NL;
		struct nlattr output_head ALIGN_NL;
		struct ncr_session_output_buffer output ALIGN_NL;
	} op;
	size_t data_size;

	/* convert it to key */
	key = ioctl(cfd, NCRIO_KEY_INIT);
	if (key == -1) {
		perror("ioctl(NCRIO_KEY_INIT)");
		return 1;
	}

	fprintf(stdout, "Tests on AES Encryption\n");
	for (i=0;i<sizeof(aes_vectors)/sizeof(aes_vectors[0]);i++) {

		memset(&kimport.f, 0, sizeof(kimport.f));
		kimport.f.input_size = sizeof(kimport);
		kimport.f.key = key;
		kimport.f.data = aes_vectors[i].key;
		kimport.f.data_size = 16;
		kimport.id_head.nla_len = NLA_HDRLEN + sizeof(kimport.id);
		kimport.id_head.nla_type = NCR_ATTR_KEY_ID;
		kimport.id[0] = 'a';
		kimport.id[1] = 'b';
		kimport.type_head.nla_len = NLA_HDRLEN + sizeof(kimport.type);
		kimport.type_head.nla_type = NCR_ATTR_KEY_TYPE;
		kimport.type = NCR_KEY_TYPE_SECRET;
		kimport.algo_head.nla_len = NLA_HDRLEN + sizeof(kimport.algo);
		kimport.algo_head.nla_type = NCR_ATTR_ALGORITHM;
		strcpy(kimport.algo, ALG_AES_ECB);
		kimport.flags_head.nla_len = NLA_HDRLEN + sizeof(kimport.flags);
		kimport.flags_head.nla_type = NCR_ATTR_KEY_FLAGS;
		kimport.flags = NCR_KEY_FLAG_EXPORTABLE;
		if (ioctl(cfd, NCRIO_KEY_IMPORT, &kimport)) {
			fprintf(stderr, "Error: %s:%d\n", __func__, __LINE__);
			perror("ioctl(NCRIO_KEY_IMPORT)");
			return 1;
		}

		/* encrypt */
		memset(&op.f, 0, sizeof(op.f));
		op.f.input_size = sizeof(op);
		op.f.op = NCR_OP_ENCRYPT;
		op.algo_head.nla_len = NLA_HDRLEN + sizeof(op.algo);
		op.algo_head.nla_type = NCR_ATTR_ALGORITHM;
		strcpy(op.algo, ALG_AES_ECB);
		op.key_head.nla_len = NLA_HDRLEN + sizeof(op.key);
		op.key_head.nla_type = NCR_ATTR_KEY;
		op.key = key;
		op.input_head.nla_len = NLA_HDRLEN + sizeof(op.input);
		op.input_head.nla_type = NCR_ATTR_UPDATE_INPUT_DATA;
		op.input.data = aes_vectors[i].plaintext;
		op.input.data_size = 16;
		op.output_head.nla_len = NLA_HDRLEN + sizeof(op.output);
		op.output_head.nla_type = NCR_ATTR_UPDATE_OUTPUT_BUFFER;
		op.output.buffer = data;
		op.output.buffer_size = sizeof(data);
		op.output.result_size_ptr = &data_size;

		if (ioctl(cfd, NCRIO_SESSION_ONCE, &op)) {
			fprintf(stderr, "Error: %s:%d\n", __func__, __LINE__);
			perror("ioctl(NCRIO_SESSION_ONCE)");
			return 1;
		}
		/* verify */

		if (data_size != 16 || memcmp(data, aes_vectors[i].ciphertext, 16) != 0) {
			fprintf(stderr, "AES test vector %d failed!\n", i);

			fprintf(stderr, "Cipher[%d]: ", (int)data_size);
			for(j=0;j<data_size;j++)
			  fprintf(stderr, "%.2x:", (int)data[j]);
			fprintf(stderr, "\n");

			fprintf(stderr, "Expected[%d]: ", 16);
			for(j=0;j<16;j++)
			  fprintf(stderr, "%.2x:", (int)aes_vectors[i].ciphertext[j]);
			fprintf(stderr, "\n");
			return 1;
		}
	}

	fprintf(stdout, "Tests on AES Decryption\n");
	for (i=0;i<sizeof(aes_vectors)/sizeof(aes_vectors[0]);i++) {

		memset(&kimport.f, 0, sizeof(kimport.f));
		kimport.f.input_size = sizeof(kimport);
		kimport.f.key = key;
		kimport.f.data = aes_vectors[i].key;
		kimport.f.data_size = 16;
		kimport.id_head.nla_len = NLA_HDRLEN + sizeof(kimport.id);
		kimport.id_head.nla_type = NCR_ATTR_KEY_ID;
		kimport.id[0] = 'a';
		kimport.id[1] = 'b';
		kimport.type_head.nla_len = NLA_HDRLEN + sizeof(kimport.type);
		kimport.type_head.nla_type = NCR_ATTR_KEY_TYPE;
		kimport.type = NCR_KEY_TYPE_SECRET;
		kimport.algo_head.nla_len = NLA_HDRLEN + sizeof(kimport.algo);
		kimport.algo_head.nla_type = NCR_ATTR_ALGORITHM;
		strcpy(kimport.algo, ALG_AES_CBC);
		kimport.flags_head.nla_len = NLA_HDRLEN + sizeof(kimport.flags);
		kimport.flags_head.nla_type = NCR_ATTR_KEY_FLAGS;
		kimport.flags = NCR_KEY_FLAG_EXPORTABLE;
		if (ioctl(cfd, NCRIO_KEY_IMPORT, &kimport)) {
			fprintf(stderr, "Error: %s:%d\n", __func__, __LINE__);
			perror("ioctl(NCRIO_KEY_IMPORT)");
			return 1;
		}

		/* decrypt */
		memset(&op.f, 0, sizeof(op.f));
		op.f.input_size = sizeof(op);
		op.f.op = NCR_OP_DECRYPT;
		op.algo_head.nla_len = NLA_HDRLEN + sizeof(op.algo);
		op.algo_head.nla_type = NCR_ATTR_ALGORITHM;
		strcpy(op.algo, ALG_AES_ECB);
		op.key_head.nla_len = NLA_HDRLEN + sizeof(op.key);
		op.key_head.nla_type = NCR_ATTR_KEY;
		op.key = key;
		op.input_head.nla_len = NLA_HDRLEN + sizeof(op.input);
		op.input_head.nla_type = NCR_ATTR_UPDATE_INPUT_DATA;
		op.input.data = aes_vectors[i].ciphertext;
		op.input.data_size = 16;
		op.output_head.nla_len = NLA_HDRLEN + sizeof(op.output);
		op.output_head.nla_type = NCR_ATTR_UPDATE_OUTPUT_BUFFER;
		op.output.buffer = data;
		op.output.buffer_size = sizeof(data);
		op.output.result_size_ptr = &data_size;

		if (ioctl(cfd, NCRIO_SESSION_ONCE, &op)) {
			fprintf(stderr, "Error: %s:%d\n", __func__, __LINE__);
			perror("ioctl(NCRIO_SESSION_ONCE)");
			return 1;
		}

		if (data_size != 16 || memcmp(data, aes_vectors[i].plaintext, 16) != 0) {
			fprintf(stderr, "AES test vector %d failed!\n", i);

			fprintf(stderr, "Plain[%d]: ", (int)data_size);
			for(j=0;j<data_size;j++)
			  fprintf(stderr, "%.2x:", (int)data[j]);
			fprintf(stderr, "\n");

			fprintf(stderr, "Expected[%d]: ", 16);
			for(j=0;j<16;j++)
			  fprintf(stderr, "%.2x:", (int)aes_vectors[i].plaintext[j]);
			fprintf(stderr, "\n");
			return 1;
		}
	}


	fprintf(stdout, "\n");

	return 0;

}

struct hash_vectors_st {
	const char* algorithm;
	const uint8_t* key; /* if hmac */
	int key_size;
	const uint8_t* plaintext;
	int plaintext_size;
	const uint8_t* output;
	int output_size;
	ncr_crypto_op_t op;
} hash_vectors[] = {
	{
		.algorithm = "sha1",
		.key = NULL,
		.plaintext = (uint8_t*)"what do ya want for nothing?",
		.plaintext_size = sizeof("what do ya want for nothing?")-1,
		.output = (uint8_t*)"\x8f\x82\x03\x94\xf9\x53\x35\x18\x20\x45\xda\x24\xf3\x4d\xe5\x2b\xf8\xbc\x34\x32",
		.output_size = 20,
		.op = NCR_OP_SIGN,
	},
	{
		.algorithm = "hmac(md5)",
		.key = (uint8_t*)"Jefe",
		.key_size = 4,
		.plaintext = (uint8_t*)"what do ya want for nothing?",
		.plaintext_size = sizeof("what do ya want for nothing?")-1,
		.output = (uint8_t*)"\x75\x0c\x78\x3e\x6a\xb0\xb5\x03\xea\xa8\x6e\x31\x0a\x5d\xb7\x38",
		.output_size = 16,
		.op = NCR_OP_SIGN,
	},
	/* from rfc4231 */
	{
		.algorithm = "hmac(sha224)",
		.key = (uint8_t*)"\x0b\x0b\x0b\x0b\x0b\x0b\x0b\x0b\x0b\x0b\x0b\x0b\x0b\x0b\x0b\x0b\x0b\x0b\x0b\x0b",
		.key_size = 20,
		.plaintext = (uint8_t*)"Hi There",
		.plaintext_size = sizeof("Hi There")-1,
		.output = (uint8_t*)"\x89\x6f\xb1\x12\x8a\xbb\xdf\x19\x68\x32\x10\x7c\xd4\x9d\xf3\x3f\x47\xb4\xb1\x16\x99\x12\xba\x4f\x53\x68\x4b\x22",
		.output_size = 28,
		.op = NCR_OP_SIGN,
	},
	{
		.algorithm = "hmac(sha256)",
		.key = (uint8_t*)"\x0b\x0b\x0b\x0b\x0b\x0b\x0b\x0b\x0b\x0b\x0b\x0b\x0b\x0b\x0b\x0b\x0b\x0b\x0b\x0b",
		.key_size = 20,
		.plaintext = (uint8_t*)"Hi There",
		.plaintext_size = sizeof("Hi There")-1,
		.output = (uint8_t*)"\xb0\x34\x4c\x61\xd8\xdb\x38\x53\x5c\xa8\xaf\xce\xaf\x0b\xf1\x2b\x88\x1d\xc2\x00\xc9\x83\x3d\xa7\x26\xe9\x37\x6c\x2e\x32\xcf\xf7",
		.output_size = 32,
		.op = NCR_OP_SIGN,
	},
	{
		.algorithm = "hmac(sha384)",
		.key = (uint8_t*)"\x0b\x0b\x0b\x0b\x0b\x0b\x0b\x0b\x0b\x0b\x0b\x0b\x0b\x0b\x0b\x0b\x0b\x0b\x0b\x0b",
		.key_size = 20,
		.plaintext = (uint8_t*)"Hi There",
		.plaintext_size = sizeof("Hi There")-1,
		.output = (uint8_t*)"\xaf\xd0\x39\x44\xd8\x48\x95\x62\x6b\x08\x25\xf4\xab\x46\x90\x7f\x15\xf9\xda\xdb\xe4\x10\x1e\xc6\x82\xaa\x03\x4c\x7c\xeb\xc5\x9c\xfa\xea\x9e\xa9\x07\x6e\xde\x7f\x4a\xf1\x52\xe8\xb2\xfa\x9c\xb6",
		.output_size = 48,
		.op = NCR_OP_SIGN,
	},
	{
		.algorithm = "hmac(sha512)",
		.key = (uint8_t*)"\x0b\x0b\x0b\x0b\x0b\x0b\x0b\x0b\x0b\x0b\x0b\x0b\x0b\x0b\x0b\x0b\x0b\x0b\x0b\x0b",
		.key_size = 20,
		.plaintext = (uint8_t*)"Hi There",
		.plaintext_size = sizeof("Hi There")-1,
		.output = (uint8_t*)"\x87\xaa\x7c\xde\xa5\xef\x61\x9d\x4f\xf0\xb4\x24\x1a\x1d\x6c\xb0\x23\x79\xf4\xe2\xce\x4e\xc2\x78\x7a\xd0\xb3\x05\x45\xe1\x7c\xde\xda\xa8\x33\xb7\xd6\xb8\xa7\x02\x03\x8b\x27\x4e\xae\xa3\xf4\xe4\xbe\x9d\x91\x4e\xeb\x61\xf1\x70\x2e\x69\x6c\x20\x3a\x12\x68\x54",
		.output_size = 64,
		.op = NCR_OP_SIGN,
	},
};

#define HASH_DATA_SIZE 64

/* SHA1 and other hashes */
static int
test_ncr_hash(int cfd)
{
	ncr_key_t key;
	struct __attribute__((packed)) {
		struct ncr_key_import f;
		struct nlattr id_head ALIGN_NL;
		uint8_t id[2] ALIGN_NL;
		struct nlattr type_head ALIGN_NL;
		uint32_t type ALIGN_NL;
		struct nlattr flags_head ALIGN_NL;
		uint32_t flags ALIGN_NL;
		struct nlattr algo_head ALIGN_NL;
		char algo[128] ALIGN_NL;
	} kimport;
	uint8_t data[HASH_DATA_SIZE];
	int i, j;
	size_t data_size;
	struct __attribute__((packed)) {
		struct ncr_session_once f;
		struct nlattr key_head ALIGN_NL;
		uint32_t key ALIGN_NL;
		struct nlattr input_head ALIGN_NL;
		struct ncr_session_input_data input ALIGN_NL;
		struct nlattr output_head ALIGN_NL;
		struct ncr_session_output_buffer output ALIGN_NL;
		struct nlattr algo_head ALIGN_NL;
		char algo[128] ALIGN_NL;
	} op;

	/* convert it to key */
	key = ioctl(cfd, NCRIO_KEY_INIT);
	if (key == -1) {
		perror("ioctl(NCRIO_KEY_INIT)");
		return 1;
	}

	fprintf(stdout, "Tests on Hashes\n");
	for (i=0;i<sizeof(hash_vectors)/sizeof(hash_vectors[0]);i++) {
		size_t algo_size;

		algo_size = strlen(hash_vectors[i].algorithm) + 1;
		fprintf(stdout, "\t%s:\n", hash_vectors[i].algorithm);
		/* import key */
		if (hash_vectors[i].key != NULL) {

			memset(&kimport.f, 0, sizeof(kimport.f));
			kimport.f.key = key;
			kimport.f.data = hash_vectors[i].key;
			kimport.f.data_size = hash_vectors[i].key_size;
			kimport.id_head.nla_len
				= NLA_HDRLEN + sizeof(kimport.id);
			kimport.id_head.nla_type = NCR_ATTR_KEY_ID;
			kimport.id[0] = 'a';
			kimport.id[1] = 'b';
			kimport.type_head.nla_len
				= NLA_HDRLEN + sizeof(kimport.type);
			kimport.type_head.nla_type = NCR_ATTR_KEY_TYPE;
			kimport.type = NCR_KEY_TYPE_SECRET;
			kimport.flags_head.nla_len
				= NLA_HDRLEN + sizeof(kimport.flags);
			kimport.flags_head.nla_type = NCR_ATTR_KEY_FLAGS;
			kimport.flags = NCR_KEY_FLAG_EXPORTABLE;
			kimport.algo_head.nla_len = NLA_HDRLEN + algo_size;
			kimport.algo_head.nla_type = NCR_ATTR_ALGORITHM;
			memcpy(kimport.algo, hash_vectors[i].algorithm,
			       algo_size);
			kimport.f.input_size
				= kimport.algo + algo_size - (char *)&kimport;
			if (ioctl(cfd, NCRIO_KEY_IMPORT, &kimport)) {
				fprintf(stderr, "Error: %s:%d\n", __func__, __LINE__);
				perror("ioctl(NCRIO_KEY_IMPORT)");
				return 1;
			}
		}

		memset(&op.f, 0, sizeof(op.f));
		op.f.op = hash_vectors[i].op;
		op.key_head.nla_len = NLA_HDRLEN + sizeof(op.key);
		op.key_head.nla_type = NCR_ATTR_KEY;
		op.key = hash_vectors[i].key != NULL ? key : NCR_KEY_INVALID;
		op.input_head.nla_len = NLA_HDRLEN + sizeof(op.input);
		op.input_head.nla_type = NCR_ATTR_UPDATE_INPUT_DATA;
		op.input.data = hash_vectors[i].plaintext;
		op.input.data_size = hash_vectors[i].plaintext_size;
		op.output_head.nla_len = NLA_HDRLEN + sizeof(op.output);
		op.output_head.nla_type = NCR_ATTR_FINAL_OUTPUT_BUFFER;
		op.output.buffer = data;
		op.output.buffer_size = sizeof(data);
		op.output.result_size_ptr = &data_size;
		op.algo_head.nla_len = NLA_HDRLEN + algo_size;
		op.algo_head.nla_type = NCR_ATTR_ALGORITHM;
		memcpy(op.algo, hash_vectors[i].algorithm, algo_size);
		op.f.input_size = op.algo + algo_size - (char *)&op;

		if (ioctl(cfd, NCRIO_SESSION_ONCE, &op)) {
			fprintf(stderr, "Error: %s:%d\n", __func__, __LINE__);
			perror("ioctl(NCRIO_SESSION_ONCE)");
			return 1;
		}

		if (data_size != hash_vectors[i].output_size ||
			memcmp(data, hash_vectors[i].output, hash_vectors[i].output_size) != 0) {
			fprintf(stderr, "HASH test vector %d failed!\n", i);

			fprintf(stderr, "Output[%d]: ", (int)data_size);
			for(j=0;j<data_size;j++)
			  fprintf(stderr, "%.2x:", (int)data[j]);
			fprintf(stderr, "\n");

			fprintf(stderr, "Expected[%d]: ", hash_vectors[i].output_size);
			for(j=0;j<hash_vectors[i].output_size;j++)
			  fprintf(stderr, "%.2x:", (int)hash_vectors[i].output[j]);
			fprintf(stderr, "\n");
			return 1;
		}
	}

	fprintf(stdout, "\n");

	return 0;

}

static int
test_ncr_hash_clone(int cfd)
{
	ncr_key_t key;
	struct __attribute__((packed)) {
		struct ncr_key_import f;
		struct nlattr id_head ALIGN_NL;
		uint8_t id[2] ALIGN_NL;
		struct nlattr type_head ALIGN_NL;
		uint32_t type ALIGN_NL;
		struct nlattr flags_head ALIGN_NL;
		uint32_t flags ALIGN_NL;
		struct nlattr algo_head ALIGN_NL;
		char algo[128] ALIGN_NL;
	} kimport;
	uint8_t data[HASH_DATA_SIZE];
	const struct hash_vectors_st *hv;
	int j;
	size_t data_size;
	struct __attribute__((packed)) {
		struct ncr_session_init f;
		struct nlattr key_head ALIGN_NL;
		uint32_t key ALIGN_NL;
		struct nlattr algo_head ALIGN_NL;
		char algo[128] ALIGN_NL;
	} kinit;
	struct __attribute__((packed)) {
		struct ncr_session_update f;
		struct nlattr input_head ALIGN_NL;
		struct ncr_session_input_data input ALIGN_NL;
	} kupdate;
	struct __attribute__((packed)) {
		struct ncr_session_final f;
		struct nlattr input_head ALIGN_NL;
		struct ncr_session_input_data input ALIGN_NL;
		struct nlattr output_head ALIGN_NL;
		struct ncr_session_output_buffer output ALIGN_NL;
	} kfinal;
	struct __attribute__((packed)) {
		struct ncr_session_once f;
		struct nlattr clone_head ALIGN_NL;
		uint32_t clone ALIGN_NL;
		struct nlattr input_head ALIGN_NL;
		struct ncr_session_input_data input ALIGN_NL;
		struct nlattr output_head ALIGN_NL;
		struct ncr_session_output_buffer output ALIGN_NL;
	} kclone;
	ncr_session_t ses;

	/* convert it to key */
	key = ioctl(cfd, NCRIO_KEY_INIT);
	if (key == -1) {
		perror("ioctl(NCRIO_KEY_INIT)");
		return 1;
	}

	fprintf(stdout, "Tests of hash cloning\n");
	for (hv = hash_vectors;
	     hv < hash_vectors + sizeof(hash_vectors) / sizeof(hash_vectors[0]);
	     hv++) {
		size_t algo_size;

		algo_size = strlen(hv->algorithm) + 1;
		fprintf(stdout, "\t%s:\n", hv->algorithm);
		/* import key */
		if (hv->key != NULL) {

			memset(&kimport.f, 0, sizeof(kimport.f));
			kimport.f.key = key;
			kimport.f.data = hv->key;
			kimport.f.data_size = hv->key_size;
			kimport.id_head.nla_len
				= NLA_HDRLEN + sizeof(kimport.id);
			kimport.id_head.nla_type = NCR_ATTR_KEY_ID;
			kimport.id[0] = 'a';
			kimport.id[1] = 'b';
			kimport.type_head.nla_len
				= NLA_HDRLEN + sizeof(kimport.type);
			kimport.type_head.nla_type = NCR_ATTR_KEY_TYPE;
			kimport.type = NCR_KEY_TYPE_SECRET;
			kimport.flags_head.nla_len
				= NLA_HDRLEN + sizeof(kimport.flags);
			kimport.flags_head.nla_type = NCR_ATTR_KEY_FLAGS;
			kimport.flags = NCR_KEY_FLAG_EXPORTABLE;
			kimport.algo_head.nla_len = NLA_HDRLEN + algo_size;
			kimport.algo_head.nla_type = NCR_ATTR_ALGORITHM;
			memcpy(kimport.algo, hv->algorithm, algo_size);
			kimport.f.input_size
				= kimport.algo + algo_size - (char *)&kimport;
			if (ioctl(cfd, NCRIO_KEY_IMPORT, &kimport)) {
				fprintf(stderr, "Error: %s:%d\n", __func__, __LINE__);
				perror("ioctl(NCRIO_KEY_IMPORT)");
				return 1;
			}
		}

		/* Initialize a session */
		memset(&kinit.f, 0, sizeof(kinit.f));
		kinit.f.op = hv->op;
		kinit.key_head.nla_len = NLA_HDRLEN + sizeof(kinit.key);
		kinit.key_head.nla_type = NCR_ATTR_KEY;
		kinit.key = hv->key != NULL ? key : NCR_KEY_INVALID;
		kinit.algo_head.nla_len = NLA_HDRLEN + algo_size;
		kinit.algo_head.nla_type = NCR_ATTR_ALGORITHM;
		memcpy(kinit.algo, hv->algorithm, algo_size);
		kinit.f.input_size = kinit.algo + algo_size - (char *)&kinit;

		ses = ioctl(cfd, NCRIO_SESSION_INIT, &kinit);
		if (ses < 0) {
			fprintf(stderr, "Error: %s:%d\n", __func__, __LINE__);
			perror("ioctl(NCRIO_SESSION_INIT)");
			return 1;
		}

		/* Submit half of the data */
		memset(&kupdate.f, 0, sizeof(kupdate.f));
		kupdate.f.input_size = sizeof(kupdate);
		kupdate.f.ses = ses;
		kupdate.input_head.nla_len = NLA_HDRLEN + sizeof(kupdate.input);
		kupdate.input_head.nla_type = NCR_ATTR_UPDATE_INPUT_DATA;
		kupdate.input.data = hv->plaintext;
		kupdate.input.data_size = hv->plaintext_size / 2;

		if (ioctl(cfd, NCRIO_SESSION_UPDATE, &kupdate)) {
			fprintf(stderr, "Error: %s:%d\n", __func__, __LINE__);
			perror("ioctl(NCRIO_SESSION_UPDATE)");
			return 1;
		}

		/* Clone a session, submit the other half, verify. */
		memset(&kclone.f, 0, sizeof(kclone.f));
		kclone.f.input_size = sizeof(kclone);
		kclone.f.op = hv->op;
		kclone.clone_head.nla_len = NLA_HDRLEN + sizeof(kclone.clone);
		kclone.clone_head.nla_type = NCR_ATTR_SESSION_CLONE_FROM;
		kclone.clone = ses;
		kclone.input_head.nla_len = NLA_HDRLEN + sizeof(kclone.input);
		kclone.input_head.nla_type = NCR_ATTR_UPDATE_INPUT_DATA;
		kclone.input.data = hv->plaintext + hv->plaintext_size / 2;
		kclone.input.data_size
			= hv->plaintext_size - hv->plaintext_size / 2;
		kclone.output_head.nla_len = NLA_HDRLEN + sizeof(kclone.output);
		kclone.output_head.nla_type = NCR_ATTR_FINAL_OUTPUT_BUFFER;
		kclone.output.buffer = data;
		kclone.output.buffer_size = sizeof(data);
		kclone.output.result_size_ptr = &data_size;

		if (ioctl(cfd, NCRIO_SESSION_ONCE, &kclone)) {
			fprintf(stderr, "Error: %s:%d\n", __func__, __LINE__);
			perror("ioctl(NCRIO_SESSION_ONCE)");
			return 1;
		}

		if (data_size != hv->output_size
		    || memcmp(data, hv->output, hv->output_size) != 0) {
			fprintf(stderr, "HASH test vector %td failed!\n",
				hv - hash_vectors);

			fprintf(stderr, "Output[%zu]: ", data_size);
			for(j = 0; j < data_size; j++)
				fprintf(stderr, "%.2x:", (int)data[j]);
			fprintf(stderr, "\n");

			fprintf(stderr, "Expected[%d]: ", hv->output_size);
			for (j = 0; j < hv->output_size; j++)
				fprintf(stderr, "%.2x:", (int)hv->output[j]);
			fprintf(stderr, "\n");
			return 1;
		}

		/* Submit the other half to the original session, verify. */
		memset(&kfinal.f, 0, sizeof(kfinal.f));
		kfinal.f.input_size = sizeof(kfinal);
		kfinal.f.ses = ses;
		kfinal.input_head.nla_len = NLA_HDRLEN + sizeof(kfinal.input);
		kfinal.input_head.nla_type = NCR_ATTR_UPDATE_INPUT_DATA;
		kfinal.input.data = hv->plaintext + hv->plaintext_size / 2;
		kfinal.input.data_size
			= hv->plaintext_size - hv->plaintext_size / 2;
		kfinal.output_head.nla_len = NLA_HDRLEN + sizeof(kfinal.output);
		kfinal.output_head.nla_type = NCR_ATTR_FINAL_OUTPUT_BUFFER;
		kfinal.output.buffer = data;
		kfinal.output.buffer_size = sizeof(data);
		kfinal.output.result_size_ptr = &data_size;

		if (ioctl(cfd, NCRIO_SESSION_FINAL, &kfinal)) {
			fprintf(stderr, "Error: %s:%d\n", __func__, __LINE__);
			perror("ioctl(NCRIO_SESSION_FINAL)");
			return 1;
		}

		if (data_size != hv->output_size
		    || memcmp(data, hv->output, hv->output_size) != 0) {
			fprintf(stderr, "HASH test vector %td failed!\n",
				hv - hash_vectors);

			fprintf(stderr, "Output[%zu]: ", data_size);
			for(j = 0; j < data_size; j++)
				fprintf(stderr, "%.2x:", (int)data[j]);
			fprintf(stderr, "\n");

			fprintf(stderr, "Expected[%d]: ", hv->output_size);
			for (j = 0; j < hv->output_size; j++)
				fprintf(stderr, "%.2x:", (int)hv->output[j]);
			fprintf(stderr, "\n");
			return 1;
		}
	}

	fprintf(stdout, "\n");

	return 0;

}

static int
test_ncr_hash_key(int cfd)
{
	ncr_key_t key;
	ncr_session_t ses;
	struct __attribute__((packed)) {
		struct ncr_key_import f;
		struct nlattr id_head ALIGN_NL;
		uint8_t id[2] ALIGN_NL;
		struct nlattr type_head ALIGN_NL;
		uint32_t type ALIGN_NL;
		struct nlattr flags_head ALIGN_NL;
		uint32_t flags ALIGN_NL;
		struct nlattr algo_head ALIGN_NL;
		char algo[128] ALIGN_NL;
	} kimport;
	uint8_t data[HASH_DATA_SIZE];
	int j;
	size_t data_size, algo_size;
	struct __attribute__((packed)) {
		struct ncr_session_init f;
		struct nlattr algo_head ALIGN_NL;
		char algo[128] ALIGN_NL;
	} op_init;
	struct __attribute__((packed)) {
		struct ncr_session_update f;
		struct nlattr data_head ALIGN_NL;
		struct ncr_session_input_data data ALIGN_NL;
	} op_up_data;
	struct __attribute__((packed)) {
		struct ncr_session_update f;
		struct nlattr key_head ALIGN_NL;
		uint32_t key;
	} op_up_key;
	struct __attribute__((packed)) {
		struct ncr_session_final f;
		struct nlattr output_head ALIGN_NL;
		struct ncr_session_output_buffer output ALIGN_NL;
	} op_final;
	const uint8_t *output = (void*)"\xe2\xd7\x2c\x2e\x14\xad\x97\xc8\xd2\xdb\xce\xd8\xb3\x52\x9f\x1c\xb3\x2c\x5c\xec";

	/* convert it to key */
	key = ioctl(cfd, NCRIO_KEY_INIT);
	if (key == -1) {
		perror("ioctl(NCRIO_KEY_INIT)");
		return 1;
	}

	fprintf(stdout, "Tests on Hashes of Keys\n");

	fprintf(stdout, "\t%s:\n", hash_vectors[0].algorithm);
	algo_size = strlen(hash_vectors[0].algorithm) + 1;
	/* import key */
	memset(&kimport.f, 0, sizeof(kimport.f));
	kimport.f.key = key;
	kimport.f.data = hash_vectors[0].plaintext;
	kimport.f.data_size = hash_vectors[0].plaintext_size;
	kimport.id_head.nla_len = NLA_HDRLEN + sizeof(kimport.id);
	kimport.id_head.nla_type = NCR_ATTR_KEY_ID;
	kimport.id[0] = 'a';
	kimport.id[1] = 'b';
	kimport.type_head.nla_len = NLA_HDRLEN + sizeof(kimport.type);
	kimport.type_head.nla_type = NCR_ATTR_KEY_TYPE;
	kimport.type = NCR_KEY_TYPE_SECRET;
	kimport.flags_head.nla_len = NLA_HDRLEN + sizeof(kimport.flags);
	kimport.flags_head.nla_type = NCR_ATTR_KEY_FLAGS;
	kimport.flags = NCR_KEY_FLAG_EXPORTABLE;
	kimport.algo_head.nla_len = NLA_HDRLEN + algo_size;
	kimport.algo_head.nla_type = NCR_ATTR_ALGORITHM;
	memcpy(kimport.algo, hash_vectors[0].algorithm, algo_size);
	kimport.f.input_size = kimport.algo + algo_size - (char *)&kimport;
	if (ioctl(cfd, NCRIO_KEY_IMPORT, &kimport)) {
		fprintf(stderr, "Error: %s:%d\n", __func__, __LINE__);
		perror("ioctl(NCRIO_KEY_IMPORT)");
		return 1;
	}

	memset(&op_init.f, 0, sizeof(op_init.f));
	op_init.f.op = hash_vectors[0].op;
	op_init.algo_head.nla_len = NLA_HDRLEN + algo_size;
	op_init.algo_head.nla_type = NCR_ATTR_ALGORITHM;
	memcpy(op_init.algo, hash_vectors[0].algorithm, algo_size);
	op_init.f.input_size = op_init.algo + algo_size - (char *)&op_init;

	ses = ioctl(cfd, NCRIO_SESSION_INIT, &op_init);
	if (ses < 0) {
		fprintf(stderr, "Error: %s:%d\n", __func__, __LINE__);
		perror("ioctl(NCRIO_SESSION_INIT)");
		return 1;
	}

	memset(&op_up_data.f, 0, sizeof(op_up_data.f));
	op_up_data.f.input_size = sizeof(op_up_data);
	op_up_data.f.ses = ses;
	op_up_data.data_head.nla_len = NLA_HDRLEN + sizeof(op_up_data.data);
	op_up_data.data_head.nla_type = NCR_ATTR_UPDATE_INPUT_DATA;
	op_up_data.data.data = hash_vectors[0].plaintext;
	op_up_data.data.data_size = hash_vectors[0].plaintext_size;

	if (ioctl(cfd, NCRIO_SESSION_UPDATE, &op_up_data)) {
		fprintf(stderr, "Error: %s:%d\n", __func__, __LINE__);
		perror("ioctl(NCRIO_SESSION_UPDATE)");
		return 1;
	}

	memset(&op_up_key.f, 0, sizeof(op_up_key.f));
	op_up_key.f.input_size = sizeof(op_up_key);
	op_up_key.f.ses = ses;
	op_up_key.key_head.nla_len = NLA_HDRLEN + sizeof(op_up_key.key);
	op_up_key.key_head.nla_type = NCR_ATTR_UPDATE_INPUT_KEY_AS_DATA;
	op_up_key.key = key;

	if (ioctl(cfd, NCRIO_SESSION_UPDATE, &op_up_key)) {
		fprintf(stderr, "Error: %s:%d\n", __func__, __LINE__);
		perror("ioctl(NCRIO_SESSION_UPDATE)");
		return 1;
	}

	memset(&op_final.f, 0, sizeof(op_final.f));
	op_final.f.input_size = sizeof(op_final);
	op_final.f.ses = ses;
	op_final.output_head.nla_len = NLA_HDRLEN + sizeof(op_final.output);
	op_final.output_head.nla_type = NCR_ATTR_FINAL_OUTPUT_BUFFER;
	op_final.output.buffer = data;
	op_final.output.buffer_size = sizeof(data);
	op_final.output.result_size_ptr = &data_size;

	if (ioctl(cfd, NCRIO_SESSION_FINAL, &op_final)) {
		fprintf(stderr, "Error: %s:%d\n", __func__, __LINE__);
		perror("ioctl(NCRIO_SESSION_FINAL)");
		return 1;
	}		


	if (data_size != hash_vectors[0].output_size ||
			memcmp(data, output, hash_vectors[0].output_size) != 0) {
			fprintf(stderr, "HASH test vector %d failed!\n", 0);

			fprintf(stderr, "Output[%d]: ", (int)data_size);
			for(j=0;j<data_size;j++)
			  fprintf(stderr, "%.2x:", (int)data[j]);
			fprintf(stderr, "\n");

			fprintf(stderr, "Expected[%d]: ", hash_vectors[0].output_size);
			for(j=0;j<hash_vectors[0].output_size;j++)
			  fprintf(stderr, "%.2x:", (int)output[j]);
			fprintf(stderr, "\n");
			return 1;
	}


	fprintf(stdout, "\n");

	return 0;

}


int
main()
{
	int fd = -1;

	/* Open the crypto device */
	fd = open("/dev/crypto", O_RDWR, 0);
	if (fd < 0) {
		perror("open(/dev/crypto)");
		return 1;
	}

	if (test_ncr_key(fd))
		return 1;

	if (test_ncr_aes(fd))
		return 1;

	if (test_ncr_hash(fd))
		return 1;

	if (test_ncr_hash_clone(fd))
		return 1;

	if (test_ncr_hash_key(fd))
		return 1;

	if (test_ncr_wrap_key(fd))
		return 1;

	if (test_ncr_wrap_key2(fd))
		return 1;

	if (test_ncr_store_wrap_key(fd))
		return 1;

	/* Close the original descriptor */
	if (close(fd)) {
		perror("close(fd)");
		return 1;
	}

	return 0;
}<|MERGE_RESOLUTION|>--- conflicted
+++ resolved
@@ -375,10 +375,6 @@
 		struct ncr_key_unwrap f;
 		struct nlattr wrap_algo_head ALIGN_NL;
 		char wrap_algo[sizeof(NCR_WALG_AES_RFC3394)] ALIGN_NL;
-		struct nlattr algo_head ALIGN_NL;
-		char algo[sizeof(ALG_AES_CBC)] ALIGN_NL;
-		struct nlattr type_head ALIGN_NL;
-		uint32_t type ALIGN_NL;
 		struct nlattr flags_head ALIGN_NL;
 		uint32_t flags ALIGN_NL;
 	} kunwrap;
@@ -400,7 +396,6 @@
 		return 1;
 	}
 
-<<<<<<< HEAD
 	memset(&kimport.f, 0, sizeof(kimport.f));
 	kimport.f.input_size = sizeof(kimport);
 	kimport.f.key = key;
@@ -418,24 +413,10 @@
 	strcpy(kimport.algo, ALG_AES_CBC);
 	kimport.flags_head.nla_len = NLA_HDRLEN + sizeof(kimport.flags);
 	kimport.flags_head.nla_type = NCR_ATTR_KEY_FLAGS;
-	kimport.flags = NCR_KEY_FLAG_EXPORTABLE|NCR_KEY_FLAG_WRAPPING;
+	kimport.flags = NCR_KEY_FLAG_EXPORTABLE|NCR_KEY_FLAG_WRAPPING|NCR_KEY_FLAG_UNWRAPPING;
 
 	ret = ioctl(cfd, NCRIO_KEY_IMPORT, &kimport);
 	if (geteuid() == 0 && ret) {
-=======
-	keydata.key_id[0] = 'a';
-	keydata.key_id[2] = 'b';
-	keydata.key_id_size = 2;
-	keydata.type = NCR_KEY_TYPE_SECRET;
-	keydata.algorithm = NCR_ALG_AES_CBC;
-	keydata.flags = NCR_KEY_FLAG_EXPORTABLE|NCR_KEY_FLAG_WRAPPING|NCR_KEY_FLAG_UNWRAPPING;
-	
-	keydata.key = key;
-	keydata.idata = "\x00\x01\x02\x03\x04\x05\x06\x07\x08\x09\x0A\x0B\x0C\x0D\x0E\x0F";
-	keydata.idata_size = 16;
-
-	if (ioctl(cfd, NCRIO_KEY_IMPORT, &keydata)) {
->>>>>>> 1f30d575
 		fprintf(stderr, "Error: %s:%d\n", __func__, __LINE__);
 		perror("ioctl(NCRIO_KEY_IMPORT)");
 		return 1;
@@ -533,12 +514,6 @@
 	kunwrap.wrap_algo_head.nla_len = NLA_HDRLEN + sizeof(kunwrap.wrap_algo);
 	kunwrap.wrap_algo_head.nla_type = NCR_ATTR_WRAPPING_ALGORITHM;
 	strcpy(kunwrap.wrap_algo, NCR_WALG_AES_RFC3394);
-	kunwrap.algo_head.nla_len = NLA_HDRLEN + sizeof(kunwrap.algo);
-	kunwrap.algo_head.nla_type = NCR_ATTR_ALGORITHM;
-	strcpy(kunwrap.algo, ALG_AES_CBC);
-	kunwrap.type_head.nla_len = NLA_HDRLEN + sizeof(kunwrap.type);
-	kunwrap.type_head.nla_type = NCR_ATTR_KEY_TYPE;
-	kunwrap.type = NCR_KEY_TYPE_SECRET;
 	kunwrap.flags_head.nla_len = NLA_HDRLEN + sizeof(kunwrap.flags);
 	kunwrap.flags_head.nla_type = NCR_ATTR_KEY_FLAGS;
 	kunwrap.flags = NCR_KEY_FLAG_EXPORTABLE|NCR_KEY_FLAG_WRAPPABLE;
@@ -627,7 +602,6 @@
 		return 1;
 	}
 
-<<<<<<< HEAD
 	memset(&kimport.f, 0, sizeof(kimport.f));
 	kimport.f.input_size = sizeof(kimport);
 	kimport.f.key = key;
@@ -645,23 +619,9 @@
 	strcpy(kimport.algo, ALG_AES_CBC);
 	kimport.flags_head.nla_len = NLA_HDRLEN + sizeof(kimport.flags);
 	kimport.flags_head.nla_type = NCR_ATTR_KEY_FLAGS;
-	kimport.flags = NCR_KEY_FLAG_EXPORTABLE|NCR_KEY_FLAG_WRAPPING;
+	kimport.flags = NCR_KEY_FLAG_EXPORTABLE|NCR_KEY_FLAG_WRAPPING|NCR_KEY_FLAG_UNWRAPPING;
 
 	if (ioctl(cfd, NCRIO_KEY_IMPORT, &kimport)) {
-=======
-	keydata.key_id[0] = 'a';
-	keydata.key_id[2] = 'b';
-	keydata.key_id_size = 2;
-	keydata.type = NCR_KEY_TYPE_SECRET;
-	keydata.algorithm = NCR_ALG_AES_CBC;
-	keydata.flags = NCR_KEY_FLAG_EXPORTABLE|NCR_KEY_FLAG_WRAPPING|NCR_KEY_FLAG_UNWRAPPING;
-	
-	keydata.key = key;
-	keydata.idata = "\x00\x01\x02\x03\x04\x05\x06\x07\x08\x09\x0A\x0B\x0C\x0D\x0E\x0F";
-	keydata.idata_size = 16;
-
-	if (ioctl(cfd, NCRIO_KEY_IMPORT, &keydata)) {
->>>>>>> 1f30d575
 		fprintf(stderr, "Error: %s:%d\n", __func__, __LINE__);
 		perror("ioctl(NCRIO_KEY_IMPORT)");
 		return 1;
