--- conflicted
+++ resolved
@@ -133,11 +133,7 @@
    zeromem(mask, 8);
 
    /* M = (eight) 0x00 || msghash || salt, mask = H(M) */
-<<<<<<< HEAD
-   err = hash_memory_multi(hash_algo, mask, &hLen, mask, 8, msghash, (unsigned long)msghashlen, DB+x, (unsigned long)saltlen, NULL, 0);
-=======
    err = hash_memory_multi(hash_algo, mask, &hLen, mask, (unsigned long)8, msghash, (unsigned long)msghashlen, DB+x, (unsigned long)saltlen, NULL, 0);
->>>>>>> 935be494
    if (err != CRYPT_OK) {
       goto LBL_ERR;
    }
