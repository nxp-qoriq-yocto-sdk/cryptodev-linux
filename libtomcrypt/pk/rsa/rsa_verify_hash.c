--- conflicted
+++ resolved
@@ -9,11 +9,7 @@
  * Tom St Denis, tomstdenis@gmail.com, http://libtom.org
  */
 #include "tomcrypt.h"
-<<<<<<< HEAD
-#include "ncr_int.h"
-=======
 #include "ncr-int.h"
->>>>>>> 935be494
 
 /**
   @file rsa_verify_hash.c
