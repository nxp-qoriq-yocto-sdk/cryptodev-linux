#ifndef NCR_INT_H
# define NCR_INT_H

<<<<<<< HEAD
#include <linux/idr.h>
=======
>>>>>>> cb519ef9
#include <linux/mutex.h>
#include "ncr.h"
#include <asm/atomic.h>
#include "cryptodev_int.h"
#include <ncr-pk.h>
#include <ncr-dh.h>

#define KEY_DATA_MAX_SIZE 3*1024
#define NCR_CIPHER_MAX_KEY_LEN 1024

#define err() printk(KERN_DEBUG"ncr: %s: %s: %d\n", __FILE__, __func__, __LINE__)

struct algo_properties_st {
	ncr_algorithm_t algo;
	const char *kstr;
	unsigned needs_iv:1;
	unsigned is_hmac:1;
	unsigned can_sign:1;
	unsigned can_digest:1;
	unsigned can_encrypt:1;
	unsigned can_kx:1; /* key exchange */
	unsigned is_symmetric:1;
	unsigned is_pk:1;
	int digest_size;
	/* NCR_KEY_TYPE_SECRET if for a secret key algorithm or MAC,
	 * NCR_KEY_TYPE_PUBLIC for a public key algorithm.
	 */
	ncr_key_type_t key_type;
};

struct session_item_st {
	const struct algo_properties_st *algorithm;
	ncr_crypto_op_t op;

	/* contexts for various options.
	 * simpler to have them like that than
	 * in a union.
	 */
	struct cipher_data cipher;
	struct ncr_pk_ctx pk;
	struct hash_data hash;

	struct scatterlist *sg;
	struct page **pages;
	unsigned array_size;
	unsigned available_pages;
	struct mutex mem_mutex; /* down when the
		* values above are changed.
		*/

	struct key_item_st* key;

	atomic_t refcnt;
	ncr_session_t desc;
};

struct key_item_st {
	/* This object is also not protected from concurrent access.
	 */
	ncr_key_type_t type;
	unsigned int flags;
	const struct algo_properties_st *algorithm; /* non-NULL for public/private keys */
	uint8_t key_id[MAX_KEY_ID_SIZE];
	size_t key_id_size;

	union {
		struct {
			uint8_t data[NCR_CIPHER_MAX_KEY_LEN];
			size_t size;
		} secret;
		union {
			rsa_key rsa;
			dsa_key dsa;
			dh_key dh;
		} pk;
	} key;

	atomic_t refcnt;
	atomic_t writer;

	/* owner. The one charged with this */
	uid_t uid;
	pid_t pid;

	ncr_key_t desc;
};

/* all the data associated with the open descriptor
 * are here.
 */
struct ncr_lists {
	struct mutex key_idr_mutex;
	struct idr key_idr;

	/* sessions */
	struct mutex session_idr_mutex;
	struct idr session_idr;
};

void* ncr_init_lists(void);
void ncr_deinit_lists(struct ncr_lists *lst);

int ncr_ioctl(struct ncr_lists*, struct file *filp,
		unsigned int cmd, unsigned long arg);

/* key derivation */
int ncr_key_derive(struct ncr_lists *lst, void __user* arg);

/* key handling */
int ncr_key_init(struct ncr_lists *lst, void __user* arg);
int ncr_key_deinit(struct ncr_lists *lst, void __user* arg);
int ncr_key_export(struct ncr_lists *lst, void __user* arg);
int ncr_key_import(struct ncr_lists *lst, void __user* arg);
void ncr_key_list_deinit(struct ncr_lists *lst);
int ncr_key_generate(struct ncr_lists *lst, void __user* arg);
int ncr_key_info(struct ncr_lists *lst, void __user* arg);

int ncr_key_generate_pair(struct ncr_lists *lst, void __user* arg);
int ncr_key_get_public(struct ncr_lists *lst, void __user* arg);

int ncr_key_item_get_read(struct key_item_st**st, struct ncr_lists *lst,
	ncr_key_t desc);
/* get key item for writing */
int ncr_key_item_get_write( struct key_item_st** st,
	struct ncr_lists *lst, ncr_key_t desc);
void _ncr_key_item_put( struct key_item_st* item);

typedef enum {
	LIMIT_TYPE_KEY,
	NUM_LIMIT_TYPES
} limits_type_t;

void ncr_limits_remove(uid_t uid, pid_t pid, limits_type_t type);
int ncr_limits_add_and_check(uid_t uid, pid_t pid, limits_type_t type);
void ncr_limits_init(void);
void ncr_limits_deinit(void);

int ncr_key_wrap(struct ncr_lists *lst, void __user* arg);
int ncr_key_unwrap(struct ncr_lists *lst, void __user* arg);
int ncr_key_storage_wrap(struct ncr_lists *lst, void __user* arg);
int ncr_key_storage_unwrap(struct ncr_lists *lst, void __user* arg);

/* sessions */
struct session_item_st* ncr_session_new(struct ncr_lists *lst);
void _ncr_sessions_item_put( struct session_item_st* item);
struct session_item_st* ncr_sessions_item_get(struct ncr_lists *lst, ncr_session_t desc);
void ncr_sessions_list_deinit(struct ncr_lists *lst);

int ncr_session_init(struct ncr_lists* lists, void __user* arg);
int ncr_session_update(struct ncr_lists* lists, void __user* arg);
int ncr_session_final(struct ncr_lists* lists, void __user* arg);
int ncr_session_once(struct ncr_lists* lists, void __user* arg);

/* master key */
extern struct key_item_st master_key;

void ncr_master_key_reset(void);

/* storage */
int key_from_storage_data(struct key_item_st* key, const void* data, size_t data_size);
int key_to_storage_data( uint8_t** data, size_t * data_size, const struct key_item_st *key);


/* misc helper macros */

const struct algo_properties_st *_ncr_algo_to_properties(ncr_algorithm_t algo);
const struct algo_properties_st *ncr_key_params_get_sign_hash(const struct algo_properties_st *algo, struct ncr_key_params_st * params);

#endif<|MERGE_RESOLUTION|>--- conflicted
+++ resolved
@@ -1,10 +1,7 @@
 #ifndef NCR_INT_H
 # define NCR_INT_H
 
-<<<<<<< HEAD
 #include <linux/idr.h>
-=======
->>>>>>> cb519ef9
 #include <linux/mutex.h>
 #include "ncr.h"
 #include <asm/atomic.h>
