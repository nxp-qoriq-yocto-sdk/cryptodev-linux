--- conflicted
+++ resolved
@@ -128,13 +128,9 @@
 void* ncr_init_lists(void);
 void ncr_deinit_lists(struct ncr_lists *lst);
 
-<<<<<<< HEAD
-int ncr_ioctl(struct ncr_lists *lst, unsigned int cmd, unsigned long arg);
+long ncr_ioctl(struct ncr_lists *lst, unsigned int cmd, unsigned long arg);
 long ncr_compat_ioctl(struct ncr_lists *lst, unsigned int cmd,
 		      unsigned long arg);
-=======
-long ncr_ioctl(struct ncr_lists *lst, unsigned int cmd, unsigned long arg);
->>>>>>> 1ba66cab
 
 /* key derivation */
 int ncr_key_derive(struct ncr_lists *lst, const struct ncr_key_derive *data,
