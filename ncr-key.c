/*
 * New driver for /dev/crypto device (aka CryptoDev)
 *
 * Copyright (c) 2010 Katholieke Universiteit Leuven
 *
 * Author: Nikos Mavrogiannopoulos <nmav@gnutls.org>
 *
 * This file is part of linux cryptodev.
 *
 * This program is free software; you can redistribute it and/or
 * modify it under the terms of the GNU General Public License
 * as published by the Free Software Foundation; either version 2
 * of the License, or (at your option) any later version.
 * 
 * This program is distributed in the hope that it will be useful,
 * but WITHOUT ANY WARRANTY; without even the implied warranty of
 * MERCHANTABILITY or FITNESS FOR A PARTICULAR PURPOSE.  See the
 * GNU General Public License for more details.
 * 
 * You should have received a copy of the GNU General Public License
 * along with this program; if not, write to the Free Software
 * Foundation, Inc., 51 Franklin Street, Fifth Floor, Boston, MA  02110-1301, USA.
 */

#include <linux/ioctl.h>
#include <linux/mm.h>
#include <linux/slab.h>
#include <linux/random.h>
#include <linux/uaccess.h>
#include <linux/scatterlist.h>
#include <net/netlink.h>
#include "ncr.h"
#include "ncr-int.h"
#include "utils.h"

static int key_list_deinit_fn(int id, void *item, void *unused)
{
	(void)unused;
	_ncr_key_item_put(item);
	return 0;
}

void ncr_key_list_deinit(struct ncr_lists *lst)
{
	/* The mutex is not necessary, but doesn't hurt and makes it easier to
	   verify locking correctness. */
	mutex_lock(&lst->key_idr_mutex);
	idr_for_each(&lst->key_idr, key_list_deinit_fn, NULL);
	idr_remove_all(&lst->key_idr);
	idr_destroy(&lst->key_idr);
	mutex_unlock(&lst->key_idr_mutex);
}

/* returns the data item corresponding to desc */
int ncr_key_item_get_read(struct key_item_st**st, struct ncr_lists *lst,
	ncr_key_t desc)
{
struct key_item_st* item;
int ret;
	
	*st = NULL;
	
	mutex_lock(&lst->key_idr_mutex);
	item = idr_find(&lst->key_idr, desc);
	if (item == NULL) {
		err();
		ret = -EINVAL;
		goto exit;
	}
	atomic_inc(&item->refcnt);

	if (atomic_read(&item->writer) != 0) {
		/* writer in place busy */
		atomic_dec(&item->refcnt);
		ret = -EBUSY;
		goto exit;
	}

	*st = item;
	ret = 0;

exit:
	mutex_unlock(&lst->key_idr_mutex);
	return ret;
}

/* as above but will never return anything that
 * is in use.
 */
int ncr_key_item_get_write( struct key_item_st** st, 
	struct ncr_lists *lst, ncr_key_t desc)
{
struct key_item_st* item;
int ret;

	*st = NULL;

	mutex_lock(&lst->key_idr_mutex);
	item = idr_find(&lst->key_idr, desc);
	if (item == NULL) {
		err();
		ret = -EINVAL;
		goto exit;
	}
	/* do not return items that are in use already */

	if (atomic_add_unless(&item->writer, 1, 1)==0) {
		/* another writer so busy */
		ret = -EBUSY;
		goto exit;
	}

	if (atomic_add_unless(&item->refcnt, 1, 2)==0) {
		/* some reader is active so busy */
		atomic_dec(&item->writer);
		ret = -EBUSY;
		goto exit;
	}

	*st = item;
	ret = 0;

exit:
	mutex_unlock(&lst->key_idr_mutex);
	return ret;
}

void _ncr_key_item_put( struct key_item_st* item)
{
	if (atomic_read(&item->writer) > 0)
		atomic_dec(&item->writer);
	if (atomic_dec_and_test(&item->refcnt)) {
			ncr_limits_remove(item->uid, item->pid, LIMIT_TYPE_KEY);
			ncr_key_clear(item);
			kfree(item);
	}
}

static void _ncr_key_remove(struct ncr_lists *lst, ncr_key_t desc)
{
	struct key_item_st * item;

	mutex_lock(&lst->key_idr_mutex);
	item = idr_find(&lst->key_idr, desc);
	if (item != NULL)
		idr_remove(&lst->key_idr, desc); /* Steal the reference */
	mutex_unlock(&lst->key_idr_mutex);

	if (item != NULL)
		_ncr_key_item_put(item);
}

int ncr_key_init(struct ncr_lists *lst)
{
	ncr_key_t desc;
	struct key_item_st* key;
	int ret;

	ret = ncr_limits_add_and_check(current_euid(), task_pid_nr(current), LIMIT_TYPE_KEY);
	if (ret < 0) {
		err();
		return ret;
	}

	key = kmalloc(sizeof(*key), GFP_KERNEL);
	if (key == NULL) {
		err();
		ret = -ENOMEM;
		goto err_limits;
	}

	memset(key, 0, sizeof(*key));

	atomic_set(&key->refcnt, 1);
	atomic_set(&key->writer, 0);
	key->uid = current_euid();
	key->pid = task_pid_nr(current);

	mutex_lock(&lst->key_idr_mutex);
	/* idr_pre_get() should preallocate enough, and, due to key_idr_mutex,
	   nobody else can use the preallocated data.  Therefore the loop
	   recommended in idr_get_new() documentation is not necessary. */
	if (idr_pre_get(&lst->key_idr, GFP_KERNEL) == 0 ||
	    idr_get_new(&lst->key_idr, key, &key->desc) != 0) {
		mutex_unlock(&lst->key_idr_mutex);
		_ncr_key_item_put(key);
		return -ENOMEM;
	}
	desc = key->desc;
	mutex_unlock(&lst->key_idr_mutex);

	return desc;

err_limits:
	ncr_limits_remove(current_euid(), task_pid_nr(current), LIMIT_TYPE_KEY);
	return ret;
}

int ncr_key_deinit(struct ncr_lists *lst, ncr_key_t desc)
{
	_ncr_key_remove(lst, desc);
	return 0;
}

int ncr_key_export(struct ncr_lists *lst, const struct ncr_key_export *data,
		   struct nlattr *tb[])
{
struct key_item_st* item = NULL;
void* tmp = NULL;
uint32_t tmp_size;
int ret;

	if (data->buffer_size < 0) {
		err();
		return -EINVAL;
	}

	ret = ncr_key_item_get_read(&item, lst, data->key);
	if (ret < 0) {
		err();
		return ret;
	}

	if (!(item->flags & NCR_KEY_FLAG_EXPORTABLE)) {
		err();
		ret = -EPERM;
		goto fail;
	}

	switch (item->type) {
		case NCR_KEY_TYPE_SECRET:
			if (item->key.secret.size > data->buffer_size) {
				err();
				ret = -ERANGE;
				goto fail;
			}

			/* found */
			if (item->key.secret.size > 0) {
				ret = copy_to_user(data->buffer, item->key.secret.data, item->key.secret.size);
				if (unlikely(ret)) {
					err();
					ret = -EFAULT;
					goto fail;
				}
			}

			ret = item->key.secret.size;
			break;
		case NCR_KEY_TYPE_PUBLIC:
		case NCR_KEY_TYPE_PRIVATE:
			tmp_size = data->buffer_size;
			
			tmp = kmalloc(tmp_size, GFP_KERNEL);
			if (tmp == NULL) {
				err();
				ret = -ENOMEM;
				goto fail;
			}

			ret = ncr_pk_pack(item, tmp, &tmp_size);
			if (ret < 0) {
				err();
				goto fail;
			}

			ret = copy_to_user(data->buffer, tmp, tmp_size);
			if (unlikely(ret)) {
				err();
				ret = -EFAULT;
				goto fail;
			}
			
			ret = tmp_size;
			break;
		default:
			err();
			ret = -EINVAL;
			goto fail;
	}

fail:
	kfree(tmp);
	if (item)
		_ncr_key_item_put(item);
	return ret;
	
}

int ncr_key_assign_flags(struct key_item_st* item, unsigned int flags)
{
	if (!capable(CAP_SYS_ADMIN) && (flags & NCR_KEY_FLAG_WRAPPING) != 0)
		return -EPERM;
	item->flags = flags;
	return 0;
}

int ncr_key_import(struct ncr_lists *lst, const struct ncr_key_import *data,
		   struct nlattr *tb[])
{
const struct nlattr *nla;
struct key_item_st* item = NULL;
int ret;
void* tmp = NULL;
size_t tmp_size;

	ret = ncr_key_item_get_write( &item, lst, data->key);
	if (ret < 0) {
		err();
		return ret;
	}

	ncr_key_clear(item);

	tmp = kmalloc(data->data_size, GFP_KERNEL);
	if (tmp == NULL) {
		err();
		ret = -ENOMEM;
		goto fail;
	}
	
	if (unlikely(copy_from_user(tmp, data->data, data->data_size))) {
		err();
		ret = -EFAULT;
		goto fail;
	}
	tmp_size = data->data_size;

	nla = tb[NCR_ATTR_KEY_TYPE];
	if (tb == NULL) {
		err();
		ret = -EINVAL;
		goto fail;
	}
<<<<<<< HEAD
	item->type = nla_get_u32(nla);
=======
	ret = ncr_key_assign_flags(item, data.flags);
	if (ret < 0) {
		err();
		goto fail;
	}
>>>>>>> 1ba66cab

	item->algorithm = _ncr_nla_to_properties(tb[NCR_ATTR_ALGORITHM]);
	if (item->algorithm == NULL) {
		err();
		ret = -EINVAL;
		goto fail;
	}

	nla = tb[NCR_ATTR_KEY_FLAGS];
	if (nla != NULL)
		ncr_key_assign_flags(item, nla_get_u32(nla));

	nla = tb[NCR_ATTR_KEY_ID];
	if (nla != NULL) {
		if (nla_len(nla) > MAX_KEY_ID_SIZE) {
			err();
			ret = -EOVERFLOW;
			goto fail;
		}

		item->key_id_size = nla_len(nla);
		memcpy(item->key_id, nla_data(nla), item->key_id_size);
	}

	switch(item->type) {
		case NCR_KEY_TYPE_SECRET:
			if (tmp_size > NCR_CIPHER_MAX_KEY_LEN) {
				err();
				ret = -EINVAL;
				goto fail;
			}
			
			memcpy(item->key.secret.data, tmp, tmp_size);
			item->key.secret.size = tmp_size;
			break;
		case NCR_KEY_TYPE_PRIVATE:
		case NCR_KEY_TYPE_PUBLIC:
			ret = ncr_pk_unpack( item, tmp, tmp_size);
			if (ret < 0) {
				err();
				goto fail;
			}
			break;

		default:
			err();
			ret = -EINVAL;
			goto fail;
	}

	ret = 0;

fail:
	if (item)
		_ncr_key_item_put(item);
	kfree(tmp);

	return ret;
}

void ncr_key_clear(struct key_item_st* item)
{
	/* clears any previously allocated parameters */
	if (item->type == NCR_KEY_TYPE_PRIVATE ||
		item->type == NCR_KEY_TYPE_PUBLIC) {
		
		ncr_pk_clear(item);
	}
	memset(&item->key, 0, sizeof(item->key));
	memset(item->key_id, 0, sizeof(item->key_id));
	item->key_id_size = 0;
	item->flags = 0;
	
	return;
}

/* Generate a secret key
 */
int ncr_key_generate(struct ncr_lists *lst, const struct ncr_key_generate *gen,
		     struct nlattr *tb[])
{
const struct nlattr *nla;
struct key_item_st* item = NULL;
const struct algo_properties_st *algo;
int ret;
size_t size;

	ret = ncr_key_item_get_write(&item, lst, gen->key);
	if (ret < 0) {
		err();
		return ret;
	}

	ncr_key_clear(item);

	/* we generate only secret keys */
<<<<<<< HEAD
	nla = tb[NCR_ATTR_KEY_FLAGS];
	if (nla != NULL)
		ncr_key_assign_flags(item, nla_get_u32(nla));
=======
	ret = ncr_key_assign_flags(item, gen.params.keyflags);
	if (ret < 0) {
		err();
		goto fail;
	}
>>>>>>> 1ba66cab

	algo = _ncr_nla_to_properties(tb[NCR_ATTR_ALGORITHM]);
	if (algo == NULL) {
		err();
		ret = -EINVAL;
		goto fail;
	}
	item->type = algo->key_type;
	if (item->type == NCR_KEY_TYPE_SECRET) {
		u32 key_bits;

		item->algorithm = algo;

		nla = tb[NCR_ATTR_SECRET_KEY_BITS];
		if (nla == NULL) {
			err();
			ret = -EINVAL;
			goto fail;
		}
		key_bits = nla_get_u32(nla);
		size = key_bits / 8;
		if (key_bits % 8 != 0 || size > NCR_CIPHER_MAX_KEY_LEN) {
			err();
			ret = -EINVAL;
			goto fail;
		}

		get_random_bytes(item->key.secret.data, size);
		item->key.secret.size = size;

		/* generate random key id */
		item->key_id_size = 5;
		get_random_bytes(item->key_id, item->key_id_size);
	} else {
		err();
		ret = -EINVAL;
		goto fail;
	}
	
	ret = 0;

fail:
	if (item) {
		if (ret < 0) item->type = NCR_KEY_TYPE_INVALID;
		_ncr_key_item_put(item);
	}
	return ret;
}

/* Those values are derived from "ECRYPT II Yearly Report on Algorithms and
 * Keysizes (2009-2010)". It maps the strength of public key algorithms to 
 * symmetric ones. Should be kept up to date.
 */
struct {
	unsigned int bits; /* sec level */
	unsigned int rsa_bits;
	unsigned int dlog_bits;
} ecrypt_vals[] = {
	{64, 816, 816},
	{80, 1248, 1248},
	{112, 2432, 2432},
	{128, 3248, 3248},
	{160, 5312, 5312},
	{192, 7936, 7936},
	{256, 15424, 15424},
	{0,0,0}
};

unsigned int rsa_to_bits(unsigned int rsa_bits)
{
int i = 1;

	if (rsa_bits <= ecrypt_vals[0].rsa_bits)
		return ecrypt_vals[0].rsa_bits;

	do {
		if (rsa_bits <= ecrypt_vals[i].rsa_bits && 
			rsa_bits > ecrypt_vals[i-1].rsa_bits) {

			return ecrypt_vals[i].bits;
		}
	} while(ecrypt_vals[++i].bits != 0);
	
	/* return the highest found so far */
	return ecrypt_vals[i-1].bits;
}

unsigned int dlog_to_bits(unsigned int dlog_bits)
{
int i = 1;

	if (dlog_bits <= ecrypt_vals[0].dlog_bits)
		return ecrypt_vals[0].dlog_bits;

	do {
		if (dlog_bits <= ecrypt_vals[i].dlog_bits && 
			dlog_bits > ecrypt_vals[i-1].dlog_bits) {

			return ecrypt_vals[i].bits;
		}
	} while(ecrypt_vals[++i].bits != 0);
	
	/* return the highest found so far */
	return ecrypt_vals[i-1].bits;
}

/* returns the security level of the key in bits. Private/Public keys
 * are mapped to symmetric key bits using the ECRYPT II 2010 recommendation.
 */
int _ncr_key_get_sec_level(struct key_item_st* item)
{
int bits;

	/* FIXME: should we move everything here into algorithm properties? 
	 */
	if (item->type == NCR_KEY_TYPE_SECRET) {
		if (item->algorithm->algo == NCR_ALG_3DES_CBC)
			return 112;

		return item->key.secret.size*8;
	} else if (item->type == NCR_KEY_TYPE_PRIVATE) {
		switch(item->algorithm->algo) {
			case NCR_ALG_RSA:
				bits = ncr_pk_get_rsa_size(&item->key.pk.rsa);
				if (bits < 0) {
					err();
					return bits;
				}
				
				return rsa_to_bits(bits);
			case NCR_ALG_DSA:
				bits = ncr_pk_get_dsa_size(&item->key.pk.dsa);
				if (bits < 0) {
					err();
					return bits;
				}
				
				return dlog_to_bits(bits);
			case NCR_ALG_DH:
				bits = ncr_pk_get_dh_size(&item->key.pk.dh);
				if (bits < 0) {
					err();
					return bits;
				}
				
				return dlog_to_bits(bits);
			default:
				return -EINVAL;
		}
	} else {
		return -EINVAL;
	}
}

int ncr_key_get_info(struct ncr_lists *lst, struct ncr_out *out,
		     const struct ncr_key_get_info *info, struct nlattr *tb[])
{
const struct nlattr *nla;
const u16 *attr, *attr_end;
struct key_item_st* item = NULL;
int ret;

	ret = ncr_key_item_get_read(&item, lst, info->key);
	if (ret < 0) {
		err();
		return ret;
	}
	
	if (item->type == NCR_KEY_TYPE_INVALID) {
		err();
		ret = -EINVAL;
		goto fail;
	}

	nla = tb[NCR_ATTR_WANTED_ATTRS];
	if (nla == NULL || nla_len(nla) % sizeof(u16) != 0) {
		err();
		ret = -EINVAL;
		goto fail;
	}
	attr = nla_data(nla);
	attr_end = attr + nla_len(nla) / sizeof(u16);
	while (attr < attr_end) {
		switch (*attr) {
		case NCR_ATTR_KEY_FLAGS:
			ret = ncr_out_put_u32(out, *attr, item->flags);
			break;
		case NCR_ATTR_KEY_TYPE:
			ret = ncr_out_put_u32(out, *attr, item->type);
			break;
		case NCR_ATTR_ALGORITHM:
			ret = ncr_out_put_string(out, *attr,
						 item->algorithm->kstr);
			break;
		default:
			break; /* Silently ignore */
		}
		if (ret != 0) {
			err();
			goto fail;
		}
		attr++;
	}

	ret = ncr_out_finish(out);
	if (ret != 0) {
		err();
		goto fail;
	}

fail:
	_ncr_key_item_put( item);

	return ret;
}

int ncr_key_generate_pair(struct ncr_lists *lst,
			  const struct ncr_key_generate_pair *gen,
			  struct nlattr *tb[])
{
const struct nlattr *nla;
struct key_item_st* private = NULL;
struct key_item_st* public = NULL;
int ret;

	ret = ncr_key_item_get_write(&private, lst, gen->private_key);
	if (ret < 0) {
		err();
		goto fail;
	}

	ret = ncr_key_item_get_write(&public, lst, gen->public_key);
	if (ret < 0) {
		err();
		goto fail;
	}

	ncr_key_clear(public);
	ncr_key_clear(private);

	/* we generate only secret keys */
	private->algorithm = public->algorithm
		= _ncr_nla_to_properties(tb[NCR_ATTR_ALGORITHM]);
	if (private->algorithm == NULL) {
		err();
		ret = -EINVAL;
		goto fail;
	}
	public->type = public->algorithm->key_type;
	private->type = NCR_KEY_TYPE_PRIVATE;
<<<<<<< HEAD
	nla = tb[NCR_ATTR_KEY_FLAGS];
	if (nla != NULL) {
		ncr_key_assign_flags(private, nla_get_u32(nla));
		ncr_key_assign_flags(public, nla_get_u32(nla));
=======
	ret = ncr_key_assign_flags(private, gen.params.keyflags);
	if (ret < 0) {
		err();
		goto fail;
	}
	ret = ncr_key_assign_flags(public, gen.params.keyflags);
	if (ret < 0) {
		err();
		goto fail;
>>>>>>> 1ba66cab
	}

	public->flags |= (NCR_KEY_FLAG_EXPORTABLE|NCR_KEY_FLAG_WRAPPABLE);
	
	if (public->type == NCR_KEY_TYPE_PUBLIC) {
		ret = ncr_pk_generate(public->algorithm, tb, private, public);
		if (ret < 0) {
			err();
			goto fail;
		}
	} else {
		err();
		ret = -EINVAL;
		goto fail;
	}
	
	ret = 0;
fail:
	if (public) {
		if (ret < 0) public->type = NCR_KEY_TYPE_INVALID;
		_ncr_key_item_put(public);
	}
	if (private) {
		if (ret < 0) private->type = NCR_KEY_TYPE_INVALID;
		_ncr_key_item_put(private);
	}
	return ret;
}

int ncr_key_derive(struct ncr_lists *lst, const struct ncr_key_derive *data,
		   struct nlattr *tb[])
{
const struct nlattr *nla;
int ret;
struct key_item_st* key = NULL;
struct key_item_st* newkey = NULL;

	ret = ncr_key_item_get_read(&key, lst, data->input_key);
	if (ret < 0) {
		err();
		return ret;
	}
	
	/* wrapping keys cannot be used for anything except wrapping.
	 */
	if (key->flags & NCR_KEY_FLAG_WRAPPING) {
		err();
		ret = -EINVAL;
		goto fail;
	}

	ret = ncr_key_item_get_write(&newkey, lst, data->new_key);
	if (ret < 0) {
		err();
		goto fail;
	}

	ncr_key_clear(newkey);

<<<<<<< HEAD
	nla = tb[NCR_ATTR_KEY_FLAGS];
	if (nla != NULL)
		ncr_key_assign_flags(newkey, nla_get_u32(nla));
=======
	ret = ncr_key_assign_flags(newkey, data.keyflags);
	if (ret < 0) {
		err();
		goto fail;
	}
>>>>>>> 1ba66cab

	switch (key->type) {
		case NCR_KEY_TYPE_PUBLIC:
		case NCR_KEY_TYPE_PRIVATE:
			ret = ncr_pk_derive(newkey, key, tb);
			if (ret < 0) {
				err();
				goto fail;
			}
			break;
		default:
			err();
			ret = -EINVAL;
			goto fail;
	}

fail:
	if (key)
		_ncr_key_item_put(key);
	if (newkey)
		_ncr_key_item_put(newkey);
	return ret;
	
}
<|MERGE_RESOLUTION|>--- conflicted
+++ resolved
@@ -332,15 +332,7 @@
 		ret = -EINVAL;
 		goto fail;
 	}
-<<<<<<< HEAD
 	item->type = nla_get_u32(nla);
-=======
-	ret = ncr_key_assign_flags(item, data.flags);
-	if (ret < 0) {
-		err();
-		goto fail;
-	}
->>>>>>> 1ba66cab
 
 	item->algorithm = _ncr_nla_to_properties(tb[NCR_ATTR_ALGORITHM]);
 	if (item->algorithm == NULL) {
@@ -350,8 +342,13 @@
 	}
 
 	nla = tb[NCR_ATTR_KEY_FLAGS];
-	if (nla != NULL)
-		ncr_key_assign_flags(item, nla_get_u32(nla));
+	if (nla != NULL) {
+		ret = ncr_key_assign_flags(item, nla_get_u32(nla));
+		if (ret < 0) {
+			err();
+			goto fail;
+		}
+	}
 
 	nla = tb[NCR_ATTR_KEY_ID];
 	if (nla != NULL) {
@@ -437,17 +434,14 @@
 	ncr_key_clear(item);
 
 	/* we generate only secret keys */
-<<<<<<< HEAD
 	nla = tb[NCR_ATTR_KEY_FLAGS];
-	if (nla != NULL)
-		ncr_key_assign_flags(item, nla_get_u32(nla));
-=======
-	ret = ncr_key_assign_flags(item, gen.params.keyflags);
-	if (ret < 0) {
-		err();
-		goto fail;
-	}
->>>>>>> 1ba66cab
+	if (nla != NULL) {
+		ret = ncr_key_assign_flags(item, nla_get_u32(nla));
+		if (ret < 0) {
+			err();
+			goto fail;
+		}
+	}
 
 	algo = _ncr_nla_to_properties(tb[NCR_ATTR_ALGORITHM]);
 	if (algo == NULL) {
@@ -698,22 +692,18 @@
 	}
 	public->type = public->algorithm->key_type;
 	private->type = NCR_KEY_TYPE_PRIVATE;
-<<<<<<< HEAD
 	nla = tb[NCR_ATTR_KEY_FLAGS];
 	if (nla != NULL) {
-		ncr_key_assign_flags(private, nla_get_u32(nla));
-		ncr_key_assign_flags(public, nla_get_u32(nla));
-=======
-	ret = ncr_key_assign_flags(private, gen.params.keyflags);
-	if (ret < 0) {
-		err();
-		goto fail;
-	}
-	ret = ncr_key_assign_flags(public, gen.params.keyflags);
-	if (ret < 0) {
-		err();
-		goto fail;
->>>>>>> 1ba66cab
+		ret = ncr_key_assign_flags(private, nla_get_u32(nla));
+		if (ret < 0) {
+			err();
+			goto fail;
+		}
+		ret = ncr_key_assign_flags(public, nla_get_u32(nla));
+		if (ret < 0) {
+			err();
+			goto fail;
+		}
 	}
 
 	public->flags |= (NCR_KEY_FLAG_EXPORTABLE|NCR_KEY_FLAG_WRAPPABLE);
@@ -773,17 +763,14 @@
 
 	ncr_key_clear(newkey);
 
-<<<<<<< HEAD
 	nla = tb[NCR_ATTR_KEY_FLAGS];
-	if (nla != NULL)
-		ncr_key_assign_flags(newkey, nla_get_u32(nla));
-=======
-	ret = ncr_key_assign_flags(newkey, data.keyflags);
-	if (ret < 0) {
-		err();
-		goto fail;
-	}
->>>>>>> 1ba66cab
+	if (nla != NULL) {
+		ret = ncr_key_assign_flags(newkey, nla_get_u32(nla));
+		if (ret < 0) {
+			err();
+			goto fail;
+		}
+	}
 
 	switch (key->type) {
 		case NCR_KEY_TYPE_PUBLIC:
