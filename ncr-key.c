/*
 * New driver for /dev/crypto device (aka CryptoDev)
 *
 * Copyright (c) 2010 Katholieke Universiteit Leuven
 *
 * Author: Nikos Mavrogiannopoulos <nmav@gnutls.org>
 *
 * This file is part of linux cryptodev.
 *
 * This program is free software; you can redistribute it and/or
 * modify it under the terms of the GNU General Public License
 * as published by the Free Software Foundation; either version 2
 * of the License, or (at your option) any later version.
 * 
 * This program is distributed in the hope that it will be useful,
 * but WITHOUT ANY WARRANTY; without even the implied warranty of
 * MERCHANTABILITY or FITNESS FOR A PARTICULAR PURPOSE.  See the
 * GNU General Public License for more details.
 * 
 * You should have received a copy of the GNU General Public License
 * along with this program; if not, write to the Free Software
 * Foundation, Inc., 51 Franklin Street, Fifth Floor, Boston, MA  02110-1301, USA.
 */

#include <linux/mm.h>
#include <linux/random.h>
#include "cryptodev.h"
#include <asm/uaccess.h>
#include <asm/ioctl.h>
#include <linux/scatterlist.h>
#include "ncr.h"
#include "ncr-int.h"

static void ncr_key_clear(struct key_item_st* item);

static int key_list_deinit_fn(int id, void *item, void *unused)
{
	(void)unused;
	_ncr_key_item_put(item);
	return 0;
}

void ncr_key_list_deinit(struct ncr_lists *lst)
{
	/* The mutex is not necessary, but doesn't hurt and makes it easier to
	   verify locking correctness. */
	mutex_lock(&lst->key_idr_mutex);
	idr_for_each(&lst->key_idr, key_list_deinit_fn, NULL);
	idr_remove_all(&lst->key_idr);
	idr_destroy(&lst->key_idr);
	mutex_unlock(&lst->key_idr_mutex);
}

/* returns the data item corresponding to desc */
int ncr_key_item_get_read(struct key_item_st**st, struct ncr_lists *lst,
	ncr_key_t desc)
{
struct key_item_st* item;
int ret;
	
	*st = NULL;
	
	mutex_lock(&lst->key_idr_mutex);
	item = idr_find(&lst->key_idr, desc);
	if (item == NULL) {
		err();
		ret = -EINVAL;
		goto exit;
	}
	atomic_inc(&item->refcnt);

	if (atomic_read(&item->writer) != 0) {
		/* writer in place busy */
		atomic_dec(&item->refcnt);
		ret = -EBUSY;
		goto exit;
	}

	*st = item;
	ret = 0;

exit:
	mutex_unlock(&lst->key_idr_mutex);
	return ret;
}

/* as above but will never return anything that
 * is in use.
 */
int ncr_key_item_get_write( struct key_item_st** st, 
	struct ncr_lists *lst, ncr_key_t desc)
{
struct key_item_st* item;
int ret;

	*st = NULL;

	mutex_lock(&lst->key_idr_mutex);
	item = idr_find(&lst->key_idr, desc);
	if (item == NULL) {
		err();
		ret = -EINVAL;
		goto exit;
	}
	/* do not return items that are in use already */

	if (atomic_add_unless(&item->writer, 1, 1)==0) {
		/* another writer so busy */
		ret = -EBUSY;
		goto exit;
	}

	if (atomic_add_unless(&item->refcnt, 1, 2)==0) {
		/* some reader is active so busy */
		atomic_dec(&item->writer);
		ret = -EBUSY;
		goto exit;
	}

	*st = item;
	ret = 0;

exit:
	mutex_unlock(&lst->key_idr_mutex);
	return ret;
}

void _ncr_key_item_put( struct key_item_st* item)
{
	if (atomic_read(&item->writer) > 0)
		atomic_dec(&item->writer);
	if (atomic_dec_and_test(&item->refcnt)) {
			ncr_limits_remove(item->uid, item->pid, LIMIT_TYPE_KEY);
			ncr_key_clear(item);
			kfree(item);
	}
}

static void _ncr_key_remove(struct ncr_lists *lst, ncr_key_t desc)
{
	struct key_item_st * item;

	mutex_lock(&lst->key_idr_mutex);
	item = idr_find(&lst->key_idr, desc);
	if (item != NULL)
		idr_remove(&lst->key_idr, desc); /* Steal the reference */
	mutex_unlock(&lst->key_idr_mutex);

	if (item != NULL)
		_ncr_key_item_put(item);
}

int ncr_key_init(struct ncr_lists *lst, void __user* arg)
{
	ncr_key_t desc;
	struct key_item_st* key;
	int ret;

	ret = ncr_limits_add_and_check(current_euid(), task_pid_nr(current), LIMIT_TYPE_KEY);
	if (ret < 0) {
		err();
		return ret;
	}

	key = kmalloc(sizeof(*key), GFP_KERNEL);
	if (key == NULL) {
		err();
		ret = -ENOMEM;
		goto err_limits;
	}

	memset(key, 0, sizeof(*key));

	atomic_set(&key->refcnt, 1);
	atomic_set(&key->writer, 0);
	key->uid = current_euid();
	key->pid = task_pid_nr(current);

<<<<<<< HEAD
	mutex_lock(&lst->key_idr_mutex);
	/* idr_pre_get() should preallocate enough, and, due to key_idr_mutex,
	   nobody else can use the preallocated data.  Therefore the loop
	   recommended in idr_get_new() documentation is not necessary. */
	if (idr_pre_get(&lst->key_idr, GFP_KERNEL) == 0 ||
	    idr_get_new(&lst->key_idr, key, &key->desc) != 0) {
		mutex_unlock(&lst->key_idr_mutex);
		_ncr_key_item_put(key);
		return -ENOMEM;
	}
	mutex_unlock(&lst->key_idr_mutex);
=======
	list_add(&key->list, &lst->list);
	
	desc = key->desc;
	up(&lst->sem);
>>>>>>> af51c84e

	ret = copy_to_user(arg, &desc, sizeof(desc));
	if (unlikely(ret)) {
		_ncr_key_remove(lst, desc);
		return -EFAULT;
	}
	return ret;

err_limits:
	ncr_limits_remove(current_euid(), task_pid_nr(current), LIMIT_TYPE_KEY);
	return ret;
}

int ncr_key_deinit(struct ncr_lists *lst, void __user* arg)
{
	ncr_key_t desc;

	if (unlikely(copy_from_user(&desc, arg, sizeof(desc)))) {
		err();
		return -EFAULT;
	}

	_ncr_key_remove(lst, desc);

	return 0;
}

/* "exports" a key to a data item. If the key is not exportable
 * to userspace then the data item will also not be.
 */
int ncr_key_export(struct ncr_lists *lst, void __user* arg)
{
struct ncr_key_data_st data;
struct key_item_st* item = NULL;
void* tmp = NULL;
uint32_t tmp_size;
int ret;

	if (unlikely(copy_from_user(&data, arg, sizeof(data)))) {
		err();
		return -EFAULT;
	}

	ret = ncr_key_item_get_read( &item, lst, data.key);
	if (ret < 0) {
		err();
		return ret;
	}

	if (!(item->flags & NCR_KEY_FLAG_EXPORTABLE)) {
		err();
		ret = -EPERM;
		goto fail;
	}

	switch (item->type) {
		case NCR_KEY_TYPE_SECRET:
			if (item->key.secret.size > data.idata_size) {
				err();
				ret = -EINVAL;
				goto fail;
			}

			/* found */
			if (item->key.secret.size > 0) {
				ret = copy_to_user(data.idata, item->key.secret.data, item->key.secret.size);
				if (unlikely(ret)) {
					err();
					ret = -EFAULT;
					goto fail;
				}
			}

			data.idata_size = item->key.secret.size;
			break;
		case NCR_KEY_TYPE_PUBLIC:
		case NCR_KEY_TYPE_PRIVATE:
			tmp_size = data.idata_size;
			
			tmp = kmalloc(tmp_size, GFP_KERNEL);
			if (tmp == NULL) {
				err();
				ret = -ENOMEM;
				goto fail;
			}

			ret = ncr_pk_pack(item, tmp, &tmp_size);
			data.idata_size = tmp_size;
			
			if (ret < 0) {
				err();
				goto fail;
			}

			ret = copy_to_user(data.idata, tmp, tmp_size);
			if (unlikely(ret)) {
				err();
				ret = -EFAULT;
				goto fail;
			}
			
			break;
		default:
			err();
			ret = -EINVAL;
			goto fail;
	}

	if (unlikely(copy_to_user(arg, &data, sizeof(data)))) {
		err();
		ret = -EFAULT;
	} else
		ret = 0;

fail:
	kfree(tmp);
	if (item)
		_ncr_key_item_put(item);
	return ret;
	
}

/* "imports" a key from a data item. If the key is not exportable
 * to userspace then the key item will also not be.
 */
int ncr_key_import(struct ncr_lists *lst, void __user* arg)
{
struct ncr_key_data_st data;
struct key_item_st* item = NULL;
int ret;
void* tmp = NULL;
size_t tmp_size;

	if (unlikely(copy_from_user(&data, arg, sizeof(data)))) {
		err();
		return -EFAULT;
	}

	ret = ncr_key_item_get_write( &item, lst, data.key);
	if (ret < 0) {
		err();
		return ret;
	}

	ncr_key_clear(item);

	tmp = kmalloc(data.idata_size, GFP_KERNEL);
	if (tmp == NULL) {
		err();
		ret = -ENOMEM;
		goto fail;
	}
	
	if (unlikely(copy_from_user(tmp, data.idata, data.idata_size))) {
		err();
		ret = -EFAULT;
		goto fail;
	}
	tmp_size = data.idata_size;
	
	item->type = data.type;
	item->algorithm = _ncr_algo_to_properties(data.algorithm);
	if (item->algorithm == NULL) {
		err();
		ret = -EINVAL;
		goto fail;
	}
	item->flags = data.flags;

	if (data.key_id_size > MAX_KEY_ID_SIZE) {
		err();
		ret = -EINVAL;
		goto fail;
	}

	item->key_id_size = data.key_id_size;
	if (data.key_id_size > 0)
		memcpy(item->key_id, data.key_id, data.key_id_size);

	switch(item->type) {
		case NCR_KEY_TYPE_SECRET:

			if (tmp_size > NCR_CIPHER_MAX_KEY_LEN) {
				err();
				ret = -EINVAL;
				goto fail;
			}
			
			memcpy(item->key.secret.data, tmp, tmp_size);
			item->key.secret.size = tmp_size;
			break;
		case NCR_KEY_TYPE_PRIVATE:
		case NCR_KEY_TYPE_PUBLIC:
			ret = ncr_pk_unpack( item, tmp, tmp_size);
			if (ret < 0) {
				err();
				goto fail;
			}
			break;

		default:
			err();
			ret = -EINVAL;
			goto fail;
	}

	ret = 0;

fail:
	if (item)
		_ncr_key_item_put(item);
	kfree(tmp);

	return ret;
}

static void ncr_key_clear(struct key_item_st* item)
{
	/* clears any previously allocated parameters */
	if (item->type == NCR_KEY_TYPE_PRIVATE ||
		item->type == NCR_KEY_TYPE_PUBLIC) {
		
		ncr_pk_clear(item);
	}
	memset(&item->key, 0, sizeof(item->key));
	memset(item->key_id, 0, sizeof(item->key_id));
	item->key_id_size = 0;
	item->flags = 0;
	
	return;
}

/* Generate a secret key
 */
int ncr_key_generate(struct ncr_lists *lst, void __user* arg)
{
struct ncr_key_generate_st gen;
struct key_item_st* item = NULL;
const struct algo_properties_st *algo;
int ret;
size_t size;

	if (unlikely(copy_from_user(&gen, arg, sizeof(gen)))) {
		err();
		return -EFAULT;
	}

	ret = ncr_key_item_get_write( &item, lst, gen.desc);
	if (ret < 0) {
		err();
		return ret;
	}

	ncr_key_clear(item);

	/* we generate only secret keys */
	item->flags = gen.params.keyflags;
	algo = _ncr_algo_to_properties(gen.params.algorithm);
	if (algo == NULL) {
		err();
		return ret;
	}
	item->type = algo->key_type;
	if (item->type == NCR_KEY_TYPE_SECRET) {
		item->algorithm = algo;

		size = gen.params.params.secret.bits/8;
		if ((gen.params.params.secret.bits % 8 != 0) ||
				(size > NCR_CIPHER_MAX_KEY_LEN)) {
			err();
			ret = -EINVAL;
			goto fail;
		}

		get_random_bytes(item->key.secret.data, size);
		item->key.secret.size = size;

		/* generate random key id */
		item->key_id_size = 5;
		get_random_bytes(item->key_id, item->key_id_size);
	} else {
		err();
		ret = -EINVAL;
		goto fail;
	}
	
	ret = 0;

fail:
	if (item) {
		if (ret < 0) item->type = NCR_KEY_TYPE_INVALID;
		_ncr_key_item_put(item);
	}
	return ret;
}

int ncr_key_info(struct ncr_lists *lst, void __user* arg)
{
struct ncr_key_info_st info;
struct key_item_st* item = NULL;
int ret;

	if (unlikely(copy_from_user(&info, arg, sizeof(info)))) {
		err();
		return -EFAULT;
	}

	ret = ncr_key_item_get_read(&item, lst, info.key);
	if (ret < 0) {
		err();
		return ret;
	}
	
	if (item->type == NCR_KEY_TYPE_INVALID) {
		err();
		ret = -EINVAL;
		goto fail;
	}

	info.flags = item->flags;
	info.type = item->type;
	info.algorithm = item->algorithm->algo;
	
	ret = 0;

fail:
	_ncr_key_item_put( item);

	return ret;
}

int ncr_key_generate_pair(struct ncr_lists *lst, void __user* arg)
{
struct ncr_key_generate_st gen;
struct key_item_st* private = NULL;
struct key_item_st* public = NULL;
int ret;

	if (unlikely(copy_from_user(&gen, arg, sizeof(gen)))) {
		err();
		return -EFAULT;
	}

	ret = ncr_key_item_get_write( &private, lst, gen.desc);
	if (ret < 0) {
		err();
		goto fail;
	}

	ret = ncr_key_item_get_write( &public, lst, gen.desc2);
	if (ret < 0) {
		err();
		goto fail;
	}

	ncr_key_clear(public);
	ncr_key_clear(private);

	/* we generate only secret keys */
	private->flags = public->flags = gen.params.keyflags;
	private->algorithm = public->algorithm = _ncr_algo_to_properties(gen.params.algorithm);
	if (private->algorithm == NULL) {
		err();
		ret = -EINVAL;
		goto fail;
	}
	public->type = public->algorithm->key_type;
	private->type = NCR_KEY_TYPE_PRIVATE;
	public->flags |= (NCR_KEY_FLAG_EXPORTABLE|NCR_KEY_FLAG_WRAPPABLE);
	
	if (public->type == NCR_KEY_TYPE_PUBLIC) {
		ret = ncr_pk_generate(public->algorithm, &gen.params, private, public);
		if (ret < 0) {
			err();
			goto fail;
		}
	} else {
		err();
		ret = -EINVAL;
		goto fail;
	}
	
	ret = 0;
fail:
	if (public) {
		if (ret < 0) public->type = NCR_KEY_TYPE_INVALID;
		_ncr_key_item_put(public);
	}
	if (private) {
		if (ret < 0) private->type = NCR_KEY_TYPE_INVALID;
		_ncr_key_item_put(private);
	}
	return ret;
}

/* "exports" a key to a data item. If the key is not exportable
 * to userspace then the data item will also not be.
 */
int ncr_key_derive(struct ncr_lists *lst, void __user* arg)
{
struct ncr_key_derivation_params_st data;
int ret;
struct key_item_st* key = NULL;
struct key_item_st* newkey = NULL;

	if (unlikely(copy_from_user(&data, arg, sizeof(data)))) {
		err();
		return -EFAULT;
	}

	ret = ncr_key_item_get_read( &key, lst, data.key);
	if (ret < 0) {
		err();
		return ret;
	}

	ret = ncr_key_item_get_write( &newkey, lst, data.newkey);
	if (ret < 0) {
		err();
		goto fail;
	}

	ncr_key_clear(newkey);

	newkey->flags = data.keyflags;

	switch (key->type) {
		case NCR_KEY_TYPE_PUBLIC:
		case NCR_KEY_TYPE_PRIVATE:
			ret = ncr_pk_derive(newkey, key, &data);
			if (ret < 0) {
				err();
				goto fail;
			}
			break;
		default:
			err();
			ret = -EINVAL;
			goto fail;
	}

	if (unlikely(copy_to_user(arg, &data, sizeof(data)))) {
		err();
		ret = -EFAULT;
	} else
		ret = 0;

fail:
	if (key)
		_ncr_key_item_put(key);
	if (newkey)
		_ncr_key_item_put(newkey);
	return ret;
	
}
<|MERGE_RESOLUTION|>--- conflicted
+++ resolved
@@ -176,7 +176,6 @@
 	key->uid = current_euid();
 	key->pid = task_pid_nr(current);
 
-<<<<<<< HEAD
 	mutex_lock(&lst->key_idr_mutex);
 	/* idr_pre_get() should preallocate enough, and, due to key_idr_mutex,
 	   nobody else can use the preallocated data.  Therefore the loop
@@ -187,13 +186,8 @@
 		_ncr_key_item_put(key);
 		return -ENOMEM;
 	}
+	desc = key->desc;
 	mutex_unlock(&lst->key_idr_mutex);
-=======
-	list_add(&key->list, &lst->list);
-	
-	desc = key->desc;
-	up(&lst->sem);
->>>>>>> af51c84e
 
 	ret = copy_to_user(arg, &desc, sizeof(desc));
 	if (unlikely(ret)) {
