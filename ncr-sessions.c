/*
 * New driver for /dev/crypto device (aka CryptoDev)

 * Copyright (c) 2010 Nikos Mavrogiannopoulos <nmav@gnutls.org>
 *
 * This file is part of linux cryptodev.
 *
 * cryptodev is free software: you can redistribute it and/or modify
 * it under the terms of the GNU General Public License as published by
 * the Free Software Foundation, either version 3 of the License, or
 * (at your option) any later version.
 *
 * cryptodev is distributed in the hope that it will be useful,
 * but WITHOUT ANY WARRANTY; without even the implied warranty of
 * MERCHANTABILITY or FITNESS FOR A PARTICULAR PURPOSE.  See the
 * GNU General Public License for more details.
 *
 * You should have received a copy of the GNU General Public License
 * along with this program.  If not, see <http://www.gnu.org/licenses/>.
 */

#include <linux/crypto.h>
#include "cryptodev.h"
#include "ncr.h"
#include "ncr-int.h"
#include <linux/mm_types.h>
#include <linux/scatterlist.h>

static int _ncr_session_update_key(struct ncr_lists* lists, struct ncr_session_op_st* op);
static void _ncr_session_remove(struct list_sem_st* lst, ncr_session_t desc);

void ncr_sessions_list_deinit(struct list_sem_st* lst)
{
	if(lst) {
		struct session_item_st * item, *tmp;

		down(&lst->sem);
		
		list_for_each_entry_safe(item, tmp, &lst->list, list) {
			list_del(&item->list);
			_ncr_sessions_item_put( item); /* decrement ref count */
		}
		up(&lst->sem);

	}
}

/* must be called with data semaphore down
 */
static ncr_session_t _ncr_sessions_get_new_desc( struct list_sem_st* lst)
{
struct session_item_st* item;
int mx = 1;

	list_for_each_entry(item, &lst->list, list) {
		mx = max(mx, item->desc);
	}
	mx++;

	return mx;
}

/* returns the data item corresponding to desc */
struct session_item_st* ncr_sessions_item_get( struct list_sem_st* lst, ncr_session_t desc)
{
struct session_item_st* item;

	down(&lst->sem);
	list_for_each_entry(item, &lst->list, list) {
		if (item->desc == desc) {
			atomic_inc(&item->refcnt);
			up(&lst->sem);
			return item;
		}
	}
	up(&lst->sem);

	err();
	return NULL;
}

void _ncr_sessions_item_put( struct session_item_st* item)
{
	if (atomic_dec_and_test(&item->refcnt)) {
		cryptodev_cipher_deinit(&item->cipher);
		ncr_pk_cipher_deinit(&item->pk);
		cryptodev_hash_deinit(&item->hash);
		if (item->key)
			_ncr_key_item_put(item->key);
		kfree(item->sg);
		kfree(item->pages);
		kfree(item);
	}
}

struct session_item_st* ncr_session_new(struct list_sem_st* lst)
{
	struct session_item_st* sess;

	sess = kzalloc(sizeof(*sess), GFP_KERNEL);
	if (sess == NULL) {
		err();
		return NULL;
	}

	sess->array_size = DEFAULT_PREALLOC_PAGES;
	sess->pages = kzalloc(sess->array_size *
			sizeof(struct page *), GFP_KERNEL);
	sess->sg = kzalloc(sess->array_size *
			sizeof(struct scatterlist), GFP_KERNEL);
	if (sess->sg == NULL || sess->pages == NULL) {
		err();
		kfree(sess->sg);
		kfree(sess->pages);
		kfree(sess);
		return NULL;
	}
	init_MUTEX(&sess->mem_mutex);

	atomic_set(&sess->refcnt, 1);

	down(&lst->sem);

	sess->desc = _ncr_sessions_get_new_desc(lst);
	list_add(&sess->list, &lst->list);
	
	up(&lst->sem);

	return sess;
}

static const struct algo_properties_st algo_properties[] = {
	{ .algo = NCR_ALG_NULL, .kstr = "ecb(cipher_null)", 
		.needs_iv = 0, .is_symmetric=1, .can_encrypt=1,
		.key_type = NCR_KEY_TYPE_INVALID },
	{ .algo = NCR_ALG_3DES_CBC, .kstr = "cbc(des3_ede)", 
		.needs_iv = 1, .is_symmetric=1, .can_encrypt=1,
		.key_type = NCR_KEY_TYPE_SECRET },
	{ .algo = NCR_ALG_AES_CBC, .kstr = "cbc(aes)", 
		.needs_iv = 1, .is_symmetric=1, .can_encrypt=1,
		.key_type = NCR_KEY_TYPE_SECRET },
	{ .algo = NCR_ALG_CAMELLIA_CBC, .kstr = "cbc(camelia)", 
		.needs_iv = 1, .is_symmetric=1, .can_encrypt=1,
		.key_type = NCR_KEY_TYPE_SECRET },
	{ .algo = NCR_ALG_AES_CTR, .kstr = "ctr(aes)", 
		.needs_iv = 1, .is_symmetric=1, .can_encrypt=1,
		.key_type = NCR_KEY_TYPE_SECRET },
	{ .algo = NCR_ALG_CAMELLIA_CTR, .kstr = "ctr(camelia)", 
		.needs_iv = 1, .is_symmetric=1, .can_encrypt=1,
		.key_type = NCR_KEY_TYPE_SECRET },
	{ .algo = NCR_ALG_ARCFOUR, .kstr = NULL, 
		.needs_iv = 0, .is_symmetric=1, .can_encrypt=1,
		.key_type = NCR_KEY_TYPE_SECRET },
	{ .algo = NCR_ALG_AES_ECB, .kstr = "ecb(aes)", 
		.needs_iv = 0, .is_symmetric=1, .can_encrypt=1,
		.key_type = NCR_KEY_TYPE_SECRET },
	{ .algo = NCR_ALG_CAMELLIA_ECB, .kstr = "ecb(camelia)", 
		.needs_iv = 0, .is_symmetric=1, .can_encrypt=1,
		.key_type = NCR_KEY_TYPE_SECRET },
	{ .algo = NCR_ALG_SHA1, .kstr = "sha1", 
		.digest_size = 20, .can_digest=1,
		.key_type = NCR_KEY_TYPE_INVALID },
	{ .algo = NCR_ALG_MD5, .kstr = "md5", 
		.digest_size = 16, .can_digest=1,
		.key_type = NCR_KEY_TYPE_INVALID },
	{ .algo = NCR_ALG_SHA2_224, .kstr = "sha224", 
		.digest_size = 28, .can_digest=1,
		.key_type = NCR_KEY_TYPE_INVALID },
	{ .algo = NCR_ALG_SHA2_256, .kstr = "sha256", 
		.digest_size = 32, .can_digest=1,
		.key_type = NCR_KEY_TYPE_INVALID },
	{ .algo = NCR_ALG_SHA2_384, .kstr = "sha384", 
		.digest_size = 48, .can_digest=1,
		.key_type = NCR_KEY_TYPE_INVALID },
	{ .algo = NCR_ALG_SHA2_512, .kstr = "sha512", 
		.digest_size = 64, .can_digest=1,
		.key_type = NCR_KEY_TYPE_INVALID },
	{ .algo = NCR_ALG_HMAC_SHA1, .is_hmac = 1, .kstr = "hmac(sha1)", 
		.digest_size = 20, .can_sign=1,
		.key_type = NCR_KEY_TYPE_SECRET },
	{ .algo = NCR_ALG_HMAC_MD5, .is_hmac = 1, .kstr = "hmac(md5)", 
		.digest_size = 16, .can_sign=1,
		.key_type = NCR_KEY_TYPE_SECRET },
	{ .algo = NCR_ALG_HMAC_SHA2_224, .is_hmac = 1, .kstr = "hmac(sha224)", 
		.digest_size = 28, .can_sign=1,
		.key_type = NCR_KEY_TYPE_SECRET },
	{ .algo = NCR_ALG_HMAC_SHA2_256, .is_hmac = 1, .kstr = "hmac(sha256)", 
		.digest_size = 32, .can_sign=1,
		.key_type = NCR_KEY_TYPE_SECRET },
	{ .algo = NCR_ALG_HMAC_SHA2_384, .is_hmac = 1, .kstr = "hmac(sha384)", 
		.digest_size = 48, .can_sign=1,
		.key_type = NCR_KEY_TYPE_SECRET },
	{ .algo = NCR_ALG_HMAC_SHA2_512, .is_hmac = 1, .kstr = "hmac(sha512)", 
		.digest_size = 64, .can_sign=1,
		.key_type = NCR_KEY_TYPE_SECRET },
<<<<<<< HEAD
	{ .algo = NCR_ALG_RSA, .kstr = NULL, 
		.can_encrypt=1, .can_sign=1, .key_type = NCR_KEY_TYPE_PUBLIC },
	{ .algo = NCR_ALG_DSA, .kstr = NULL, 
=======
	{ .algo = NCR_ALG_RSA, .kstr = NULL, .is_pk = 1,
		.can_encrypt=1, .can_sign=1, .key_type = NCR_KEY_TYPE_PUBLIC },
	{ .algo = NCR_ALG_DSA, .kstr = NULL, .is_pk = 1,
>>>>>>> 935be494
		.can_sign=1, .key_type = NCR_KEY_TYPE_PUBLIC },
	{ .algo = NCR_ALG_NONE }

};

const struct algo_properties_st *_ncr_algo_to_properties(ncr_algorithm_t algo)
{
	ncr_algorithm_t a;
	int i = 0;

	for (i = 0; (a = algo_properties[i].algo) != NCR_ALG_NONE; i++) {
		if (a == algo)
			return &algo_properties[i];
	}

	return NULL;
}

static int _ncr_session_init(struct ncr_lists* lists, struct ncr_session_st* session)
{
	struct session_item_st* ns = NULL;
	int ret;
	const struct algo_properties_st *sign_hash;

	ns = ncr_session_new(&lists->sessions);
	if (ns == NULL) {
		err();
		return -EINVAL;
	}

	ns->op = session->op;
	ns->algorithm = _ncr_algo_to_properties(session->algorithm);
	if (ns->algorithm == NULL) {
		err();
		ret = -EINVAL;
		goto fail;
	}
<<<<<<< HEAD
=======
	
>>>>>>> 935be494
	switch(session->op) {
		case NCR_OP_ENCRYPT:
		case NCR_OP_DECRYPT:
			if (!ns->algorithm->can_encrypt) {
				err();
				ret = -EINVAL;
				goto fail;
			}

			/* read key */
			ret = ncr_key_item_get_read( &ns->key, &lists->key, session->key);
			if (ret < 0) {
				err();
				goto fail;
			}
			if (ns->key->type == NCR_KEY_TYPE_SECRET) {
				int keysize = ns->key->key.secret.size;
				
				if (session->algorithm == NCR_ALG_NULL)
				  keysize = 0;
				
				if (ns->algorithm->kstr == NULL) {
					err();
					return -EINVAL;
				}

				ret = cryptodev_cipher_init(&ns->cipher, ns->algorithm->kstr,
					ns->key->key.secret.data, keysize);
				if (ret < 0) {
					err();
					goto fail;
				}

				if (ns->algorithm->needs_iv) {
					if (session->params.params.cipher.iv_size > sizeof(session->params.params.cipher.iv)) {
						err();
						ret = -EINVAL;
						goto fail;
					}
					cryptodev_cipher_set_iv(&ns->cipher, session->params.params.cipher.iv, session->params.params.cipher.iv_size);
				}
			} else if (ns->key->type == NCR_KEY_TYPE_PRIVATE || ns->key->type == NCR_KEY_TYPE_PUBLIC) {
				ret = ncr_pk_cipher_init(ns->algorithm, &ns->pk, 
					&session->params, ns->key, NULL);
				if (ret < 0) {
					err();
					goto fail;
				}
			} else {
				err();
				ret = -EINVAL;
				goto fail;
			}
			break;

		case NCR_OP_SIGN:
		case NCR_OP_VERIFY:
<<<<<<< HEAD
			if (!ns->algorithm->can_sign) {
=======
			if (!ns->algorithm->can_sign && !ns->algorithm->can_digest) {
>>>>>>> 935be494
				err();
				ret = -EINVAL;
				goto fail;
			}

<<<<<<< HEAD
			/* read key */
			ret = ncr_key_item_get_read( &ns->key, &lists->key, session->key);
			if (ret < 0) {
				err();
				goto fail;
			}

			if (ns->key->type == NCR_KEY_TYPE_SECRET) {
				if (ns->algorithm->kstr == NULL) {
					err();
					return -EINVAL;
				}

				ret = cryptodev_hash_init(&ns->hash, ns->algorithm->kstr, 1,
					ns->key->key.secret.data, ns->key->key.secret.size);
				if (ret < 0) {
=======
			if (ns->algorithm->can_digest) {
				if (ns->algorithm->kstr == NULL) {
>>>>>>> 935be494
					err();
					ret = -EINVAL;
					goto fail;
				}

<<<<<<< HEAD
			} else if (ns->key->type == NCR_KEY_TYPE_PRIVATE || ns->key->type == NCR_KEY_TYPE_PUBLIC) {
				sign_hash = ncr_key_params_get_sign_hash(ns->key->algorithm, &session->params);
				if (IS_ERR(sign_hash)) {
					err();
					return PTR_ERR(sign_hash);
				}

				if (!sign_hash->can_digest) {
					err();
					ret = -EINVAL;
					goto fail;
				}
				if (sign_hash->kstr == NULL) {
					err();
					ret = -EINVAL;
					goto fail;
				}

				ret = ncr_pk_cipher_init(ns->algorithm, &ns->pk, 
					&session->params, ns->key, sign_hash);
=======
				ret = cryptodev_hash_init(&ns->hash, ns->algorithm->kstr, 0, NULL, 0);
				if (ret < 0) {
					err();
					goto fail;
				}
			
			} else {
				/* read key */
				ret = ncr_key_item_get_read( &ns->key, &lists->key, session->key);
>>>>>>> 935be494
				if (ret < 0) {
					err();
					goto fail;
				}

<<<<<<< HEAD
				ret = cryptodev_hash_init(&ns->hash, sign_hash->kstr, 0, NULL, 0);
				if (ret < 0) {
=======
				if (ns->algorithm->is_hmac && ns->key->type == NCR_KEY_TYPE_SECRET) {
					if (ns->algorithm->kstr == NULL) {
						err();
						ret = -EINVAL;
						goto fail;
					}

					ret = cryptodev_hash_init(&ns->hash, ns->algorithm->kstr, 1,
						ns->key->key.secret.data, ns->key->key.secret.size);
					if (ret < 0) {
						err();
						goto fail;
					}

				} else if (ns->algorithm->is_pk && (ns->key->type == NCR_KEY_TYPE_PRIVATE || ns->key->type == NCR_KEY_TYPE_PUBLIC)) {
					sign_hash = ncr_key_params_get_sign_hash(ns->key->algorithm, &session->params);
					if (IS_ERR(sign_hash)) {
						err();
						return PTR_ERR(sign_hash);
					}

					if (!sign_hash->can_digest) {
						err();
						ret = -EINVAL;
						goto fail;
					}

					if (sign_hash->kstr == NULL) {
						err();
						ret = -EINVAL;
						goto fail;
					}

					ret = ncr_pk_cipher_init(ns->algorithm, &ns->pk, 
						&session->params, ns->key, sign_hash);
					if (ret < 0) {
						err();
						goto fail;
					}

					ret = cryptodev_hash_init(&ns->hash, sign_hash->kstr, 0, NULL, 0);
					if (ret < 0) {
						err();
						goto fail;
					}
				} else {
>>>>>>> 935be494
					err();
					ret = -EINVAL;
					goto fail;
				}
<<<<<<< HEAD
			} else {
				err();
				ret = -EINVAL;
				goto fail;
			}

			break;
		case NCR_OP_DIGEST:
			if (!ns->algorithm->can_digest) {
				err();
				ret = -EINVAL;
				goto fail;
			}
			if (ns->algorithm->kstr == NULL) {
				err();
				ret = -EINVAL;
				goto fail;
			}

			ret = cryptodev_hash_init(&ns->hash, ns->algorithm->kstr, 0, NULL, 0);
			if (ret < 0) {
				err();
				goto fail;
=======
>>>>>>> 935be494
			}

			break;
		default:
			err();
			ret = -EINVAL;
			goto fail;
	}
	
	ret = 0;
	session->ses = ns->desc;

fail:
	if (ret < 0) {
		_ncr_session_remove(&lists->sessions, ns->desc);
	}

	return ret;
}

int ncr_session_init(struct ncr_lists* lists, void __user* arg)
{
	struct ncr_session_st session;
	int ret;

	if (unlikely(copy_from_user(&session, arg, sizeof(session)))) {
		err();
		return -EFAULT;
	}

	ret = _ncr_session_init(lists, &session);
	if (unlikely(ret)) {
		err();
		return ret;
	}

	ret = copy_to_user( arg, &session, sizeof(session));
	if (unlikely(ret)) {
		err();
		_ncr_session_remove(&lists->sessions, session.ses);
		return -EFAULT;
	}
	return ret;
}

int _ncr_session_encrypt(struct session_item_st* sess, const struct scatterlist* input, unsigned input_cnt,
	size_t input_size, void *output, unsigned output_cnt, size_t *output_size)
{
int ret;

	if (sess->algorithm->is_symmetric) {
		/* read key */
		ret = cryptodev_cipher_encrypt(&sess->cipher, input, 
			output, input_size);
		if (ret < 0) {
			err();
			return ret;
		}
		/* FIXME: handle ciphers that do not require that */

	} else { /* public key */
		ret = ncr_pk_cipher_encrypt(&sess->pk, input, input_cnt, input_size,
			output, output_cnt, output_size);
		
		if (ret < 0) {
			err();
			return ret;
		}
	}
	
	return 0;
}

int _ncr_session_decrypt(struct session_item_st* sess, const struct scatterlist* input, 
	unsigned input_cnt, size_t input_size,
	struct scatterlist *output, unsigned output_cnt, size_t *output_size)
{
int ret;

	if (sess->algorithm->is_symmetric) {
		/* read key */
		ret = cryptodev_cipher_decrypt(&sess->cipher, input, 
			output, input_size);
		if (ret < 0) {
			err();
			return ret;
		}
		/* FIXME: handle ciphers that do not require equality */

	} else { /* public key */
		ret = ncr_pk_cipher_decrypt(&sess->pk, input, input_cnt, input_size,
			output, output_cnt, output_size);
		
		if (ret < 0) {
			err();
			return ret;
		}
	}
	
	return 0;
}

void _ncr_session_remove(struct list_sem_st* lst, ncr_session_t desc)
{
	struct session_item_st * item, *tmp;

	down(&lst->sem);
	
	list_for_each_entry_safe(item, tmp, &lst->list, list) {
		if(item->desc == desc) {
			list_del(&item->list);
			_ncr_sessions_item_put( item); /* decrement ref count */
			break;
		}
	}
	
	up(&lst->sem);

	return;
}

/* Only the output buffer is given as scatterlist */
static int get_userbuf1(struct session_item_st* ses,
		void __user * udata, size_t udata_size, struct scatterlist **dst_sg, unsigned *dst_cnt)
{
	int pagecount = 0;

	if (unlikely(udata == NULL)) {
		err();
		return -EINVAL;
	}

	if (unlikely(ses->sg == NULL || ses->pages == NULL)) {
		err();
		return -ENOMEM;
	}

	pagecount = PAGECOUNT(udata, udata_size);

	if (pagecount > ses->array_size) {
		while (ses->array_size < pagecount)
			ses->array_size *= 2;

		dprintk(2, KERN_DEBUG, "%s: reallocating to %d elements\n",
				__func__, ses->array_size);
		ses->pages = krealloc(ses->pages, ses->array_size *
				sizeof(struct page *), GFP_KERNEL);
		ses->sg = krealloc(ses->sg, ses->array_size *
				sizeof(struct scatterlist), GFP_KERNEL);

		if (unlikely(ses->sg == NULL || ses->pages == NULL)) {
			return -ENOMEM;
		}
	}

	if (__get_userbuf(udata, udata_size, 1,
			pagecount, ses->pages, ses->sg)) {
		err();
		return -EINVAL;
	}
	(*dst_sg) = ses->sg;
	*dst_cnt = pagecount;

	ses->available_pages = pagecount;

	return 0;
}

/* make op->data.udata.input and op->data.udata.output available in scatterlists */
static int get_userbuf2(struct session_item_st* ses,
		struct ncr_session_op_st* op, struct scatterlist **src_sg,
		unsigned *src_cnt, struct scatterlist **dst_sg, unsigned *dst_cnt)
{
	int src_pagecount, dst_pagecount = 0, pagecount, write_src = 1;
	size_t input_size = op->data.udata.input_size;

	if (unlikely(op->data.udata.input == NULL)) {
		err();
		return -EINVAL;
	}

	if (unlikely(ses->sg == NULL || ses->pages == NULL)) {
		err();
		return -ENOMEM;
	}

	src_pagecount = PAGECOUNT(op->data.udata.input, input_size);

	if (op->data.udata.input != op->data.udata.output) {	/* non-in-situ transformation */
		write_src = 0;
		if (op->data.udata.output != NULL) {
			dst_pagecount = PAGECOUNT(op->data.udata.output, op->data.udata.output_size);
		} else {
			dst_pagecount = 0;
		}
	} else {
		src_pagecount = max((int)(PAGECOUNT(op->data.udata.output, op->data.udata.output_size)),
			src_pagecount);
		input_size = max(input_size, (size_t)op->data.udata.output_size);
	}

	pagecount = src_pagecount + dst_pagecount;

	if (pagecount > ses->array_size) {
		while (ses->array_size < pagecount)
			ses->array_size *= 2;

		dprintk(2, KERN_DEBUG, "%s: reallocating to %d elements\n",
				__func__, ses->array_size);
		ses->pages = krealloc(ses->pages, ses->array_size *
				sizeof(struct page *), GFP_KERNEL);
		ses->sg = krealloc(ses->sg, ses->array_size *
				sizeof(struct scatterlist), GFP_KERNEL);

		if (ses->sg == NULL || ses->pages == NULL) {
			return -ENOMEM;
		}
	}

	if (__get_userbuf(op->data.udata.input, input_size, write_src,
			src_pagecount, ses->pages, ses->sg)) {
		err();
		printk("write: %d\n", write_src);
		return -EINVAL;
	}
	(*src_sg) = ses->sg;
	*src_cnt = src_pagecount;

	if (dst_pagecount) {
		*dst_cnt = dst_pagecount;
		(*dst_sg) = ses->sg + src_pagecount;

		if (__get_userbuf(op->data.udata.output, op->data.udata.output_size, 1, dst_pagecount,
					ses->pages + src_pagecount, *dst_sg)) {
			err();
			release_user_pages(ses->pages, src_pagecount);
			return -EINVAL;
		}
	} else {
		if (op->data.udata.output != NULL) {
			*dst_cnt = src_pagecount;
			(*dst_sg) = (*src_sg);
		} else {
			*dst_cnt = 0;
			*dst_sg = NULL;
		}
	}
	
	ses->available_pages = pagecount;

	return 0;
}

/* Called when userspace buffers are used */
int _ncr_session_update(struct ncr_lists* lists, struct ncr_session_op_st* op)
{
	int ret;
	struct session_item_st* sess;
	struct scatterlist *isg;
	struct scatterlist *osg;
	unsigned osg_cnt=0, isg_cnt=0;
	size_t isg_size, osg_size;

	sess = ncr_sessions_item_get( &lists->sessions, op->ses);
	if (sess == NULL) {
		err();
		return -EINVAL;
	}

	if (down_interruptible(&sess->mem_mutex)) {
		err();
		_ncr_sessions_item_put(sess);
		return -ERESTARTSYS;
	}

	ret = get_userbuf2(sess, op, &isg, &isg_cnt, &osg, &osg_cnt);
	if (ret < 0) {
		err();
		goto fail;
	}
	isg_size = op->data.udata.input_size;
	osg_size = op->data.udata.output_size;

	switch(sess->op) {
		case NCR_OP_ENCRYPT:
			if (osg == NULL) {
				err();
				ret = -EINVAL;
				goto fail;
			}

			ret = _ncr_session_encrypt(sess, isg, isg_cnt, isg_size, 
				osg, osg_cnt, &osg_size);
			if (ret < 0) {
				err();
				goto fail;
			}
			op->data.udata.output_size = osg_size;
			
<<<<<<< HEAD
			if (sess->algorithm->is_symmetric) {
				/* read key */
				ret = _cryptodev_cipher_encrypt(&sess->cipher, data->data, 
					data->data_size, odata->data, data->data_size);
				if (ret < 0) {
					err();
					goto fail;
				}
				/* FIXME: handle ciphers that do not require that */
				odata->data_size = data->data_size;
			} else { /* public key */
				size_t new_size = odata->max_data_size;
				ret = ncr_pk_cipher_encrypt(&sess->pk, data->data, data->data_size,
					odata->data, &new_size);
				
				odata->data_size = new_size;
				
				if (ret < 0) {
					err();
					goto fail;
				}
			}
=======
>>>>>>> 935be494
			break;
		case NCR_OP_DECRYPT:
			if (osg == NULL) {
				err();
				ret = -EINVAL;
				goto fail;
			}

			if (osg_size < isg_size) {
				err();
				ret = -EINVAL;
				goto fail;
			}

			ret = _ncr_session_decrypt(sess, isg, isg_cnt, isg_size, 
				osg, osg_cnt, &osg_size);
			if (ret < 0) {
				err();
				goto fail;
			}
<<<<<<< HEAD
			
			/* read key */
			if (sess->algorithm->is_symmetric) {
				ret = _cryptodev_cipher_decrypt(&sess->cipher, data->data, data->data_size, odata->data, data->data_size);
				if (ret < 0) {
					err();
					goto fail;
				}
				/* FIXME: handle ciphers that do not require that */
				odata->data_size = data->data_size;
			} else { /* public key */
				size_t new_size = odata->max_data_size;
				ret = ncr_pk_cipher_decrypt(&sess->pk, data->data, data->data_size,
					odata->data, &new_size);

				odata->data_size = new_size;
				
				if (ret < 0) {
					err();
					goto fail;
				}
			}
=======
			op->data.udata.output_size = osg_size;
>>>>>>> 935be494

			break;

		case NCR_OP_SIGN:
		case NCR_OP_VERIFY:
			ret = cryptodev_hash_update(&sess->hash, isg, isg_size);
			if (ret < 0) {
				err();
				goto fail;
			}
			break;
		default:
			err();
			ret = -EINVAL;
			goto fail;
	}

	ret = 0;

fail:
	if (sess->available_pages) {
		release_user_pages(sess->pages, sess->available_pages);
		sess->available_pages = 0;
	}
	up(&sess->mem_mutex);
	_ncr_sessions_item_put(sess);

	return ret;
}

static int try_session_update(struct ncr_lists* lists, struct ncr_session_op_st* op)
{
	if (op->type == NCR_KEY_DATA) {
		if (op->data.kdata.input != NCR_KEY_INVALID)
			return _ncr_session_update_key(lists, op);
	} else if (op->type == NCR_DIRECT_DATA) {
		if (op->data.udata.input != NULL)
			return _ncr_session_update(lists, op);
	}

	return 0;
}

int _ncr_session_final(struct ncr_lists* lists, struct ncr_session_op_st* op)
{
	int ret;
	struct session_item_st* sess;
	int digest_size;
	uint8_t digest[NCR_HASH_MAX_OUTPUT_SIZE];
	uint8_t vdigest[NCR_HASH_MAX_OUTPUT_SIZE];
	struct scatterlist *osg;
	unsigned osg_cnt=0;
	size_t osg_size = 0;
	size_t orig_osg_size;
	void __user * udata = NULL;
	size_t *udata_size;

	sess = ncr_sessions_item_get( &lists->sessions, op->ses);
	if (sess == NULL) {
		err();
		return -EINVAL;
	}

	ret = try_session_update(lists, op);
	if (ret < 0) {
		err();
		_ncr_sessions_item_put(sess);
		return ret;
	}

	if (down_interruptible(&sess->mem_mutex)) {
		err();
		_ncr_sessions_item_put(sess);
		return -ERESTARTSYS;
	}
	
	if (op->type == NCR_DIRECT_DATA) {
		udata = op->data.udata.output;
		udata_size = &op->data.udata.output_size;
	} else if (op->type == NCR_KEY_DATA) {
		udata = op->data.kdata.output;
		udata_size = &op->data.kdata.output_size;
	} else {
		err();
		ret = -EINVAL;
		goto fail;
	}

	switch(sess->op) {
		case NCR_OP_ENCRYPT:
		case NCR_OP_DECRYPT:
			break;
		case NCR_OP_VERIFY:
			ret = get_userbuf1(sess, udata, *udata_size, &osg, &osg_cnt);
			if (ret < 0) {
				err();
				goto fail;
			}
			orig_osg_size = osg_size = *udata_size;

			digest_size = sess->hash.digestsize;
			if (digest_size == 0 || sizeof(digest) < digest_size) {
				err();
				ret = -EINVAL;
				goto fail;
			}
			ret = cryptodev_hash_final(&sess->hash, digest);
			if (ret < 0) {
				err();
				goto fail;
			}

			if (sess->algorithm->is_hmac) {
<<<<<<< HEAD
				if (digest_size != odata->data_size ||
					memcmp(odata->data, digest, digest_size) != 0) {
=======
				ret = sg_copy_to_buffer(osg, osg_cnt, vdigest, digest_size);
				if (ret != digest_size) {
					err();
					ret = -EINVAL;
					goto fail;
				}
				
				if (digest_size != osg_size ||
					memcmp(vdigest, digest, digest_size) != 0) {
>>>>>>> 935be494
						
					op->err = NCR_VERIFICATION_FAILED;
				} else {
					op->err = NCR_SUCCESS;
				}
			} else {
				/* PK signature */
				ret = ncr_pk_cipher_verify(&sess->pk, osg, osg_cnt, osg_size,
					digest, digest_size, &op->err);
				if (ret < 0) {
					err();
					goto fail;
				}
			}
			break;

		case NCR_OP_SIGN:
			ret = get_userbuf1(sess, udata, *udata_size, &osg, &osg_cnt);
			if (ret < 0) {
				err();
				goto fail;
			}
			orig_osg_size = osg_size = *udata_size;

			digest_size = sess->hash.digestsize;
			if (digest_size == 0 || osg_size < digest_size) {
				err();
				ret = -EINVAL;
				goto fail;
			}

			ret = cryptodev_hash_final(&sess->hash, digest);
			if (ret < 0) {
				err();
				goto fail;
			}

			ret = sg_copy_from_buffer(osg, osg_cnt, digest, digest_size);
			if (ret != digest_size) {
				err();
				ret = -EINVAL;
				goto fail;
			}
			osg_size = digest_size;
			
			cryptodev_hash_deinit(&sess->hash);

<<<<<<< HEAD
			if (sess->op != NCR_OP_DIGEST && !sess->algorithm->is_hmac) {
=======
			if (sess->algorithm->is_pk) {
>>>>>>> 935be494
				/* PK signature */
				
				ret = ncr_pk_cipher_sign(&sess->pk, osg, osg_cnt, osg_size,
					osg, osg_cnt, &orig_osg_size);
				if (ret < 0) {
					err();
					goto fail;
				}
				osg_size = orig_osg_size;
			}
			break;
		default:
			err();
			ret = -EINVAL;
			goto fail;
	}

	if (osg_size > 0)
		*udata_size = osg_size;

	ret = 0;

fail:
	if (sess->available_pages) {
		release_user_pages(sess->pages, sess->available_pages);
		sess->available_pages = 0;
	}
	up(&sess->mem_mutex);

	cryptodev_hash_deinit(&sess->hash);
	if (sess->algorithm->is_symmetric) {
		cryptodev_cipher_deinit(&sess->cipher);
	} else {
		ncr_pk_cipher_deinit(&sess->pk);
	}

	_ncr_sessions_item_put(sess);
	_ncr_session_remove(&lists->sessions, op->ses);

	return ret;
}

/* Direct with key: Allows to hash a key */
/* Called when userspace buffers are used */
static int _ncr_session_update_key(struct ncr_lists* lists, struct ncr_session_op_st* op)
{
	int ret;
	struct session_item_st* sess;
	struct key_item_st* key = NULL;

	sess = ncr_sessions_item_get( &lists->sessions, op->ses);
	if (sess == NULL) {
		err();
		return -EINVAL;
	}

	/* read key */
	ret = ncr_key_item_get_read( &key, &lists->key, op->data.kdata.input);
	if (ret < 0) {
		err();
		goto fail;
	}
	
	if (key->type != NCR_KEY_TYPE_SECRET) {
		err();
		ret = -EINVAL;
		goto fail;
	}

	switch(sess->op) {
		case NCR_OP_ENCRYPT:
		case NCR_OP_DECRYPT:
			err();
			ret = -EINVAL;
			goto fail;
		case NCR_OP_SIGN:
		case NCR_OP_VERIFY:
			ret = _cryptodev_hash_update(&sess->hash, 
				key->key.secret.data, key->key.secret.size);
			if (ret < 0) {
				err();
				goto fail;
			}
			break;
		default:
			err();
			ret = -EINVAL;
			goto fail;
	}

	ret = 0;

fail:
	if (key) _ncr_key_item_put(key);
	_ncr_sessions_item_put(sess);

	return ret;
}

int ncr_session_update(struct ncr_lists* lists, void __user* arg)
{
	struct ncr_session_op_st op;
	int ret;

	if (unlikely(copy_from_user( &op, arg, sizeof(op)))) {
		err();
		return -EFAULT;
	}

	if (op.type == NCR_DIRECT_DATA)
		ret = _ncr_session_update(lists, &op);
	else if (op.type == NCR_KEY_DATA)
		ret = _ncr_session_update_key(lists, &op);
	else
		ret = -EINVAL;

	if (unlikely(ret)) {
		err();
		return ret;
	}

	if (unlikely(copy_to_user(arg, &op, sizeof(op)))) {
		err();
		return -EFAULT;
	}
	
	return 0;
}

int ncr_session_final(struct ncr_lists* lists, void __user* arg)
{
	struct ncr_session_op_st op;
	int ret;

	if (unlikely(copy_from_user(&op, arg, sizeof(op)))) {
		err();
		return -EFAULT;
	}

	ret = _ncr_session_final(lists, &op);
	if (unlikely(ret)) {
		err();
		return ret;
	}

	if (unlikely(copy_to_user(arg, &op, sizeof(op)))) {
		err();
		return -EFAULT;
	}
	return 0;
}

int ncr_session_once(struct ncr_lists* lists, void __user* arg)
{
	struct ncr_session_once_op_st kop;
	int ret;

	if (unlikely(copy_from_user(&kop, arg, sizeof(kop)))) {
		err();
		return -EFAULT;
	}

	ret = _ncr_session_init(lists, &kop.init);
	if (ret < 0) {
		err();
		return ret;
	}
	kop.op.ses = kop.init.ses;

	ret = _ncr_session_final(lists, &kop.op);
	if (ret < 0) {
		err();
		return ret;
	}

	if (unlikely(copy_to_user(arg, &kop, sizeof(kop))))
		return -EFAULT;
	return 0;
}<|MERGE_RESOLUTION|>--- conflicted
+++ resolved
@@ -193,15 +193,9 @@
 	{ .algo = NCR_ALG_HMAC_SHA2_512, .is_hmac = 1, .kstr = "hmac(sha512)", 
 		.digest_size = 64, .can_sign=1,
 		.key_type = NCR_KEY_TYPE_SECRET },
-<<<<<<< HEAD
-	{ .algo = NCR_ALG_RSA, .kstr = NULL, 
-		.can_encrypt=1, .can_sign=1, .key_type = NCR_KEY_TYPE_PUBLIC },
-	{ .algo = NCR_ALG_DSA, .kstr = NULL, 
-=======
 	{ .algo = NCR_ALG_RSA, .kstr = NULL, .is_pk = 1,
 		.can_encrypt=1, .can_sign=1, .key_type = NCR_KEY_TYPE_PUBLIC },
 	{ .algo = NCR_ALG_DSA, .kstr = NULL, .is_pk = 1,
->>>>>>> 935be494
 		.can_sign=1, .key_type = NCR_KEY_TYPE_PUBLIC },
 	{ .algo = NCR_ALG_NONE }
 
@@ -239,10 +233,7 @@
 		ret = -EINVAL;
 		goto fail;
 	}
-<<<<<<< HEAD
-=======
 	
->>>>>>> 935be494
 	switch(session->op) {
 		case NCR_OP_ENCRYPT:
 		case NCR_OP_DECRYPT:
@@ -300,64 +291,19 @@
 
 		case NCR_OP_SIGN:
 		case NCR_OP_VERIFY:
-<<<<<<< HEAD
-			if (!ns->algorithm->can_sign) {
-=======
 			if (!ns->algorithm->can_sign && !ns->algorithm->can_digest) {
->>>>>>> 935be494
 				err();
 				ret = -EINVAL;
 				goto fail;
 			}
 
-<<<<<<< HEAD
-			/* read key */
-			ret = ncr_key_item_get_read( &ns->key, &lists->key, session->key);
-			if (ret < 0) {
-				err();
-				goto fail;
-			}
-
-			if (ns->key->type == NCR_KEY_TYPE_SECRET) {
-				if (ns->algorithm->kstr == NULL) {
-					err();
-					return -EINVAL;
-				}
-
-				ret = cryptodev_hash_init(&ns->hash, ns->algorithm->kstr, 1,
-					ns->key->key.secret.data, ns->key->key.secret.size);
-				if (ret < 0) {
-=======
 			if (ns->algorithm->can_digest) {
 				if (ns->algorithm->kstr == NULL) {
->>>>>>> 935be494
 					err();
 					ret = -EINVAL;
 					goto fail;
 				}
 
-<<<<<<< HEAD
-			} else if (ns->key->type == NCR_KEY_TYPE_PRIVATE || ns->key->type == NCR_KEY_TYPE_PUBLIC) {
-				sign_hash = ncr_key_params_get_sign_hash(ns->key->algorithm, &session->params);
-				if (IS_ERR(sign_hash)) {
-					err();
-					return PTR_ERR(sign_hash);
-				}
-
-				if (!sign_hash->can_digest) {
-					err();
-					ret = -EINVAL;
-					goto fail;
-				}
-				if (sign_hash->kstr == NULL) {
-					err();
-					ret = -EINVAL;
-					goto fail;
-				}
-
-				ret = ncr_pk_cipher_init(ns->algorithm, &ns->pk, 
-					&session->params, ns->key, sign_hash);
-=======
 				ret = cryptodev_hash_init(&ns->hash, ns->algorithm->kstr, 0, NULL, 0);
 				if (ret < 0) {
 					err();
@@ -367,16 +313,11 @@
 			} else {
 				/* read key */
 				ret = ncr_key_item_get_read( &ns->key, &lists->key, session->key);
->>>>>>> 935be494
 				if (ret < 0) {
 					err();
 					goto fail;
 				}
 
-<<<<<<< HEAD
-				ret = cryptodev_hash_init(&ns->hash, sign_hash->kstr, 0, NULL, 0);
-				if (ret < 0) {
-=======
 				if (ns->algorithm->is_hmac && ns->key->type == NCR_KEY_TYPE_SECRET) {
 					if (ns->algorithm->kstr == NULL) {
 						err();
@@ -423,37 +364,10 @@
 						goto fail;
 					}
 				} else {
->>>>>>> 935be494
 					err();
 					ret = -EINVAL;
 					goto fail;
 				}
-<<<<<<< HEAD
-			} else {
-				err();
-				ret = -EINVAL;
-				goto fail;
-			}
-
-			break;
-		case NCR_OP_DIGEST:
-			if (!ns->algorithm->can_digest) {
-				err();
-				ret = -EINVAL;
-				goto fail;
-			}
-			if (ns->algorithm->kstr == NULL) {
-				err();
-				ret = -EINVAL;
-				goto fail;
-			}
-
-			ret = cryptodev_hash_init(&ns->hash, ns->algorithm->kstr, 0, NULL, 0);
-			if (ret < 0) {
-				err();
-				goto fail;
-=======
->>>>>>> 935be494
 			}
 
 			break;
@@ -753,31 +667,6 @@
 			}
 			op->data.udata.output_size = osg_size;
 			
-<<<<<<< HEAD
-			if (sess->algorithm->is_symmetric) {
-				/* read key */
-				ret = _cryptodev_cipher_encrypt(&sess->cipher, data->data, 
-					data->data_size, odata->data, data->data_size);
-				if (ret < 0) {
-					err();
-					goto fail;
-				}
-				/* FIXME: handle ciphers that do not require that */
-				odata->data_size = data->data_size;
-			} else { /* public key */
-				size_t new_size = odata->max_data_size;
-				ret = ncr_pk_cipher_encrypt(&sess->pk, data->data, data->data_size,
-					odata->data, &new_size);
-				
-				odata->data_size = new_size;
-				
-				if (ret < 0) {
-					err();
-					goto fail;
-				}
-			}
-=======
->>>>>>> 935be494
 			break;
 		case NCR_OP_DECRYPT:
 			if (osg == NULL) {
@@ -798,32 +687,7 @@
 				err();
 				goto fail;
 			}
-<<<<<<< HEAD
-			
-			/* read key */
-			if (sess->algorithm->is_symmetric) {
-				ret = _cryptodev_cipher_decrypt(&sess->cipher, data->data, data->data_size, odata->data, data->data_size);
-				if (ret < 0) {
-					err();
-					goto fail;
-				}
-				/* FIXME: handle ciphers that do not require that */
-				odata->data_size = data->data_size;
-			} else { /* public key */
-				size_t new_size = odata->max_data_size;
-				ret = ncr_pk_cipher_decrypt(&sess->pk, data->data, data->data_size,
-					odata->data, &new_size);
-
-				odata->data_size = new_size;
-				
-				if (ret < 0) {
-					err();
-					goto fail;
-				}
-			}
-=======
 			op->data.udata.output_size = osg_size;
->>>>>>> 935be494
 
 			break;
 
@@ -937,10 +801,6 @@
 			}
 
 			if (sess->algorithm->is_hmac) {
-<<<<<<< HEAD
-				if (digest_size != odata->data_size ||
-					memcmp(odata->data, digest, digest_size) != 0) {
-=======
 				ret = sg_copy_to_buffer(osg, osg_cnt, vdigest, digest_size);
 				if (ret != digest_size) {
 					err();
@@ -950,7 +810,6 @@
 				
 				if (digest_size != osg_size ||
 					memcmp(vdigest, digest, digest_size) != 0) {
->>>>>>> 935be494
 						
 					op->err = NCR_VERIFICATION_FAILED;
 				} else {
@@ -998,11 +857,7 @@
 			
 			cryptodev_hash_deinit(&sess->hash);
 
-<<<<<<< HEAD
-			if (sess->op != NCR_OP_DIGEST && !sess->algorithm->is_hmac) {
-=======
 			if (sess->algorithm->is_pk) {
->>>>>>> 935be494
 				/* PK signature */
 				
 				ret = ncr_pk_cipher_sign(&sess->pk, osg, osg_cnt, osg_size,
