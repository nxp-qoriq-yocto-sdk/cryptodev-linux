--- conflicted
+++ resolved
@@ -174,7 +174,6 @@
 
 /* Key wrap ioctls
  */
-<<<<<<< HEAD
 struct ncr_key_wrap {
 	__u32 input_size, output_size;
 	ncr_key_t wrapping_key;
@@ -183,17 +182,6 @@
 	int buffer_size;
 	__NL_ATTRIBUTES;
 };
-=======
-struct ncr_key_wrap_st {
-	ncr_wrap_algorithm_t algorithm;
-	
-	unsigned int wrapped_key_flags; /* flags for the newly unwrapped key */
-
-	ncr_key_t keytowrap;
-
-	ncr_key_t key;
-	struct ncr_key_params_st params;
->>>>>>> 1f30d575
 
 struct ncr_key_unwrap {
 	__u32 input_size, output_size;
