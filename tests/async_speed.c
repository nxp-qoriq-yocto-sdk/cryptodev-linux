--- conflicted
+++ resolved
@@ -49,8 +49,11 @@
 int run_null(int fdc, struct test_params tp);
 int run_aes_cbc(int fdc, struct test_params tp);
 int run_aes_xts(int fdc, struct test_params tp);
-
-#define ALG_COUNT	3
+int run_crc32c(int fdc, struct test_params tp);
+int run_sha1(int fdc, struct test_params tp);
+int run_sha256(int fdc, struct test_params tp);
+
+#define ALG_COUNT	6
 struct {
 	char *name;
 	int (*func)(int, struct test_params);
@@ -58,6 +61,9 @@
 	{"null",	run_null},
 	{"aes-cbc",	run_aes_cbc},
 	{"aes-xts",	run_aes_xts},
+	{"crc32c",	run_crc32c},
+	{"sha1",	run_sha1},
+	{"sha256",	run_sha256},
 };
 
 static double udifftimeval(struct timeval start, struct timeval end)
@@ -109,12 +115,7 @@
 	printf("\tEncrypting in chunks of %d bytes: ", tp.nvalue);
 	fflush(stdout);
 
-#ifdef CIOCGSESSINFO
 	alignmask = get_alignmask(fdc, sess);
-#else
-	alignmask = 0;
-#endif
-
 	for (rc = 0; rc < 64; rc++) {
 		if (alignmask) {
 			if (posix_memalign((void **)(buffer + rc), alignmask + 1, tp.nvalue)) {
@@ -212,6 +213,8 @@
 int get_alignmask(int fdc, struct session_op *sess)
 {
 	int alignmask;
+
+#ifdef CIOCGSESSINFO
 	struct session_info_op siop;
 
 	siop.ses = sess->ses;
@@ -219,7 +222,12 @@
 		perror("ioctl(CIOCGSESSINFO)");
 		return -EINVAL;
 	}
-	return siop.alignmask;
+	alignmask = siop.alignmask;
+#else
+	alignmask = 0;
+#endif
+
+	return alignmask;
 }
 
 void do_test_vectors(int fdc, struct test_params tp, struct session_op *sess)
@@ -243,6 +251,7 @@
 {
 	struct session_op sess;
 	char keybuf[32];
+	int alignmask;
 	int i;
 
 	fprintf(stderr, "Testing NULL cipher: \n");
@@ -263,6 +272,8 @@
 {
 	struct session_op sess;
 	char keybuf[32];
+	int alignmask;
+	int i;
 
 	fprintf(stderr, "\nTesting AES-128-CBC cipher: \n");
 	memset(&sess, 0, sizeof(sess));
@@ -283,8 +294,6 @@
 {
 	struct session_op sess;
 	char keybuf[32];
-	int alignmask;
-	int i;
 
 	fprintf(stderr, "\nTesting AES-256-XTS cipher: \n");
 	memset(&sess, 0, sizeof(sess));
@@ -295,6 +304,54 @@
 	if (ioctl(fdc, CIOCGSESSION, &sess)) {
 		perror("ioctl(CIOCGSESSION)");
 		return -EINVAL;
+	}
+
+	do_test_vectors(fdc, tp, &sess);
+	return 0;
+}
+
+int run_crc32c(int fdc, struct test_params tp)
+{
+	struct session_op sess;
+
+	fprintf(stderr, "\nTesting CRC32C hash: \n");
+	memset(&sess, 0, sizeof(sess));
+	sess.mac = CRYPTO_CRC32C;
+	if (ioctl(fdc, CIOCGSESSION, &sess)) {
+		perror("ioctl(CIOCGSESSION)");
+		return 1;
+	}
+
+	do_test_vectors(fdc, tp, &sess);
+	return 0;
+}
+
+int run_sha1(int fdc, struct test_params tp)
+{
+	struct session_op sess;
+
+	fprintf(stderr, "\nTesting SHA-1 hash: \n");
+	memset(&sess, 0, sizeof(sess));
+	sess.mac = CRYPTO_SHA1;
+	if (ioctl(fdc, CIOCGSESSION, &sess)) {
+		perror("ioctl(CIOCGSESSION)");
+		return 1;
+	}
+
+	do_test_vectors(fdc, tp, &sess);
+	return 0;
+}
+
+int run_sha256(int fdc, struct test_params tp)
+{
+	struct session_op sess;
+
+	fprintf(stderr, "\nTesting SHA2-256 hash: \n");
+	memset(&sess, 0, sizeof(sess));
+	sess.mac = CRYPTO_SHA2_256;
+	if (ioctl(fdc, CIOCGSESSION, &sess)) {
+		perror("ioctl(CIOCGSESSION)");
+		return 1;
 	}
 
 	do_test_vectors(fdc, tp, &sess);
@@ -354,81 +411,6 @@
 		}
 	}
 
-<<<<<<< HEAD
-=======
-	fprintf(stderr, "\nTesting CRC32C hash: \n");
-	memset(&sess, 0, sizeof(sess));
-	sess.mac = CRYPTO_CRC32C;
-	if (ioctl(fdc, CIOCGSESSION, &sess)) {
-		perror("ioctl(CIOCGSESSION)");
-		return 1;
-	}
-#ifdef CIOCGSESSINFO
-	siop.ses = sess.ses;
-	if (ioctl(fdc, CIOCGSESSINFO, &siop)) {
-		perror("ioctl(CIOCGSESSION)");
-		return 1;
-	}
-	printf("requested hash CRYPTO_CRC32C, got %s with driver %s\n",
-			siop.hash_info.cra_name, siop.hash_info.cra_driver_name);
-	alignmask = siop.alignmask;
-#endif
-
-	for (i = 256; i <= (64 * 1024); i *= 2) {
-		if (encrypt_data(&sess, fdc, i, alignmask))
-			break;
-	}
-
-	fprintf(stderr, "\nTesting SHA-1 hash: \n");
-	memset(&sess, 0, sizeof(sess));
-	sess.mac = CRYPTO_SHA1;
-	if (ioctl(fdc, CIOCGSESSION, &sess)) {
-		perror("ioctl(CIOCGSESSION)");
-		return 1;
-	}
-#ifdef CIOCGSESSINFO
-	siop.ses = sess.ses;
-	if (ioctl(fdc, CIOCGSESSINFO, &siop)) {
-		perror("ioctl(CIOCGSESSION)");
-		return 1;
-	}
-	printf("requested hash CRYPTO_SHA1, got %s with driver %s\n",
-			siop.hash_info.cra_name, siop.hash_info.cra_driver_name);
-	alignmask = siop.alignmask;
-#endif
-
-	for (i = 256; i <= (64 * 1024); i *= 2) {
-		if (encrypt_data(&sess, fdc, i, alignmask))
-			break;
-	}
-
-	fprintf(stderr, "\nTesting SHA2-256 hash: \n");
-	memset(&sess, 0, sizeof(sess));
-	sess.mac = CRYPTO_SHA2_256;
-	if (ioctl(fdc, CIOCGSESSION, &sess)) {
-		perror("ioctl(CIOCGSESSION)");
-		return 1;
-	}
-#ifdef CIOCGSESSINFO
-	siop.ses = sess.ses;
-	if (ioctl(fdc, CIOCGSESSINFO, &siop)) {
-		perror("ioctl(CIOCGSESSION)");
-		return 1;
-	}
-	printf("requested hash CRYPTO_SHA2_256, got %s with driver %s\n",
-			siop.hash_info.cra_name, siop.hash_info.cra_driver_name);
-	alignmask = siop.alignmask;
-#endif
-
-	for (i = 256; i <= (64 * 1024); i *= 2) {
-		if (encrypt_data(&sess, fdc, i, alignmask))
-			break;
-	}
-
-end:
-	close(fdc);
-	close(fd);
->>>>>>> 95954991
 	return 0;
 }
 
