--- conflicted
+++ resolved
@@ -69,11 +69,7 @@
 
 	cryp.ses = sess.ses;
 	cryp.len = sizeof("what do ya want for nothing?")-1;
-<<<<<<< HEAD
-	cryp.src = (uint8_t*)"what do ya want for nothing?";
-=======
 	cryp.src = (uint8_t *)"what do ya want for nothing?";
->>>>>>> 5adf04eb
 	cryp.mac = mac;
 	cryp.op = COP_ENCRYPT;
 	if (ioctl(cfd, CIOCCRYPT, &cryp)) {
@@ -117,11 +113,7 @@
 
 	cryp.ses = sess.ses;
 	cryp.len = sizeof("what do ya want for nothing?")-1;
-<<<<<<< HEAD
-	cryp.src = (uint8_t*)"what do ya want for nothing?";
-=======
 	cryp.src = (uint8_t *)"what do ya want for nothing?";
->>>>>>> 5adf04eb
 	cryp.mac = mac;
 	cryp.op = COP_ENCRYPT;
 	if (ioctl(cfd, CIOCCRYPT, &cryp)) {
@@ -252,11 +244,7 @@
 
 	cryp.ses = sess.ses;
 	cryp.len = sizeof("what do")-1;
-<<<<<<< HEAD
-	cryp.src = (uint8_t*)"what do";
-=======
 	cryp.src = (uint8_t *)"what do";
->>>>>>> 5adf04eb
 	cryp.mac = mac;
 	cryp.op = COP_ENCRYPT;
 	cryp.flags = COP_FLAG_UPDATE;
@@ -267,11 +255,7 @@
 
 	cryp.ses = sess.ses;
 	cryp.len = sizeof(" ya want for nothing?")-1;
-<<<<<<< HEAD
-	cryp.src = (uint8_t*)" ya want for nothing?";
-=======
 	cryp.src = (uint8_t *)" ya want for nothing?";
->>>>>>> 5adf04eb
 	cryp.mac = mac;
 	cryp.op = COP_ENCRYPT;
 	cryp.flags = COP_FLAG_FINAL;
